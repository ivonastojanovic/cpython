import sys
import os
import io
import shutil
import io
from hashlib import md5
import errno

import unittest
import tarfile

from test import support

# Check for our compression modules.
try:
    import gzip
    gzip.GzipFile
except (ImportError, AttributeError):
    gzip = None
try:
    import bz2
except ImportError:
    bz2 = None
try:
    import lzma
except ImportError:
    lzma = None

def md5sum(data):
    return md5(data).hexdigest()

TEMPDIR = os.path.abspath(support.TESTFN) + "-tardir"
tarname = support.findfile("testtar.tar")
gzipname = os.path.join(TEMPDIR, "testtar.tar.gz")
bz2name = os.path.join(TEMPDIR, "testtar.tar.bz2")
xzname = os.path.join(TEMPDIR, "testtar.tar.xz")
tmpname = os.path.join(TEMPDIR, "tmp.tar")

md5_regtype = "65f477c818ad9e15f7feab0c6d37742f"
md5_sparse = "a54fbc4ca4f4399a90e1b27164012fc6"


class ReadTest(unittest.TestCase):

    tarname = tarname
    mode = "r:"

    def setUp(self):
        self.tar = tarfile.open(self.tarname, mode=self.mode, encoding="iso8859-1")

    def tearDown(self):
        self.tar.close()


class UstarReadTest(ReadTest):

    def test_fileobj_regular_file(self):
        tarinfo = self.tar.getmember("ustar/regtype")
        with self.tar.extractfile(tarinfo) as fobj:
            data = fobj.read()
            self.assertTrue((len(data), md5sum(data)) == (tarinfo.size, md5_regtype),
                    "regular file extraction failed")

    def test_fileobj_readlines(self):
        self.tar.extract("ustar/regtype", TEMPDIR)
        tarinfo = self.tar.getmember("ustar/regtype")
        with open(os.path.join(TEMPDIR, "ustar/regtype"), "r") as fobj1:
            lines1 = fobj1.readlines()

        with self.tar.extractfile(tarinfo) as fobj:
            fobj2 = io.TextIOWrapper(fobj)
            lines2 = fobj2.readlines()
            self.assertTrue(lines1 == lines2,
                    "fileobj.readlines() failed")
            self.assertTrue(len(lines2) == 114,
                    "fileobj.readlines() failed")
            self.assertTrue(lines2[83] ==
                    "I will gladly admit that Python is not the fastest running scripting language.\n",
                    "fileobj.readlines() failed")

    def test_fileobj_iter(self):
        self.tar.extract("ustar/regtype", TEMPDIR)
        tarinfo = self.tar.getmember("ustar/regtype")
        with open(os.path.join(TEMPDIR, "ustar/regtype"), "r") as fobj1:
            lines1 = fobj1.readlines()
        with self.tar.extractfile(tarinfo) as fobj2:
            lines2 = list(io.TextIOWrapper(fobj2))
            self.assertTrue(lines1 == lines2,
                         "fileobj.__iter__() failed")

    def test_fileobj_seek(self):
        self.tar.extract("ustar/regtype", TEMPDIR)
        with open(os.path.join(TEMPDIR, "ustar/regtype"), "rb") as fobj:
            data = fobj.read()

        tarinfo = self.tar.getmember("ustar/regtype")
        fobj = self.tar.extractfile(tarinfo)

        text = fobj.read()
        fobj.seek(0)
        self.assertEqual(0, fobj.tell(),
                     "seek() to file's start failed")
        fobj.seek(2048, 0)
        self.assertEqual(2048, fobj.tell(),
                     "seek() to absolute position failed")
        fobj.seek(-1024, 1)
        self.assertEqual(1024, fobj.tell(),
                     "seek() to negative relative position failed")
        fobj.seek(1024, 1)
        self.assertEqual(2048, fobj.tell(),
                     "seek() to positive relative position failed")
        s = fobj.read(10)
        self.assertTrue(s == data[2048:2058],
                     "read() after seek failed")
        fobj.seek(0, 2)
        self.assertEqual(tarinfo.size, fobj.tell(),
                     "seek() to file's end failed")
        self.assertTrue(fobj.read() == b"",
                     "read() at file's end did not return empty string")
        fobj.seek(-tarinfo.size, 2)
        self.assertEqual(0, fobj.tell(),
                     "relative seek() to file's end failed")
        fobj.seek(512)
        s1 = fobj.readlines()
        fobj.seek(512)
        s2 = fobj.readlines()
        self.assertTrue(s1 == s2,
                     "readlines() after seek failed")
        fobj.seek(0)
        self.assertEqual(len(fobj.readline()), fobj.tell(),
                     "tell() after readline() failed")
        fobj.seek(512)
        self.assertTrue(len(fobj.readline()) + 512 == fobj.tell(),
                     "tell() after seek() and readline() failed")
        fobj.seek(0)
        line = fobj.readline()
        self.assertEqual(fobj.read(), data[len(line):],
                     "read() after readline() failed")
        fobj.close()

    def test_fileobj_text(self):
        with self.tar.extractfile("ustar/regtype") as fobj:
            fobj = io.TextIOWrapper(fobj)
            data = fobj.read().encode("iso8859-1")
            self.assertEqual(md5sum(data), md5_regtype)
            try:
                fobj.seek(100)
            except AttributeError:
                # Issue #13815: seek() complained about a missing
                # flush() method.
                self.fail("seeking failed in text mode")

    # Test if symbolic and hard links are resolved by extractfile().  The
    # test link members each point to a regular member whose data is
    # supposed to be exported.
    def _test_fileobj_link(self, lnktype, regtype):
        with self.tar.extractfile(lnktype) as a, self.tar.extractfile(regtype) as b:
            self.assertEqual(a.name, b.name)

    def test_fileobj_link1(self):
        self._test_fileobj_link("ustar/lnktype", "ustar/regtype")

    def test_fileobj_link2(self):
        self._test_fileobj_link("./ustar/linktest2/lnktype", "ustar/linktest1/regtype")

    def test_fileobj_symlink1(self):
        self._test_fileobj_link("ustar/symtype", "ustar/regtype")

    def test_fileobj_symlink2(self):
        self._test_fileobj_link("./ustar/linktest2/symtype", "ustar/linktest1/regtype")

    def test_issue14160(self):
        self._test_fileobj_link("symtype2", "ustar/regtype")


class CommonReadTest(ReadTest):

    def test_empty_tarfile(self):
        # Test for issue6123: Allow opening empty archives.
        # This test checks if tarfile.open() is able to open an empty tar
        # archive successfully. Note that an empty tar archive is not the
        # same as an empty file!
        with tarfile.open(tmpname, self.mode.replace("r", "w")):
            pass
        try:
            tar = tarfile.open(tmpname, self.mode)
            tar.getnames()
        except tarfile.ReadError:
            self.fail("tarfile.open() failed on empty archive")
        else:
            self.assertListEqual(tar.getmembers(), [])
        finally:
            tar.close()

    def test_null_tarfile(self):
        # Test for issue6123: Allow opening empty archives.
        # This test guarantees that tarfile.open() does not treat an empty
        # file as an empty tar archive.
        with open(tmpname, "wb"):
            pass
        self.assertRaises(tarfile.ReadError, tarfile.open, tmpname, self.mode)
        self.assertRaises(tarfile.ReadError, tarfile.open, tmpname)

    def test_ignore_zeros(self):
        # Test TarFile's ignore_zeros option.
        if self.mode.endswith(":gz"):
            _open = gzip.GzipFile
        elif self.mode.endswith(":bz2"):
            _open = bz2.BZ2File
        elif self.mode.endswith(":xz"):
            _open = lzma.LZMAFile
        else:
            _open = io.FileIO

        for char in (b'\0', b'a'):
            # Test if EOFHeaderError ('\0') and InvalidHeaderError ('a')
            # are ignored correctly.
            with _open(tmpname, "w") as fobj:
                fobj.write(char * 1024)
                fobj.write(tarfile.TarInfo("foo").tobuf())

            tar = tarfile.open(tmpname, mode="r", ignore_zeros=True)
            try:
                self.assertListEqual(tar.getnames(), ["foo"],
                    "ignore_zeros=True should have skipped the %r-blocks" % char)
            finally:
                tar.close()


class MiscReadTest(CommonReadTest):

    def test_no_name_argument(self):
        if self.mode.endswith(("bz2", "xz")):
            # BZ2File and LZMAFile have no name attribute.
            self.skipTest("no name attribute")

        with open(self.tarname, "rb") as fobj:
            tar = tarfile.open(fileobj=fobj, mode=self.mode)
            self.assertEqual(tar.name, os.path.abspath(fobj.name))

    def test_no_name_attribute(self):
        with open(self.tarname, "rb") as fobj:
            data = fobj.read()
        fobj = io.BytesIO(data)
        self.assertRaises(AttributeError, getattr, fobj, "name")
        tar = tarfile.open(fileobj=fobj, mode=self.mode)
        self.assertEqual(tar.name, None)

    def test_empty_name_attribute(self):
        with open(self.tarname, "rb") as fobj:
            data = fobj.read()
        fobj = io.BytesIO(data)
        fobj.name = ""
        with tarfile.open(fileobj=fobj, mode=self.mode) as tar:
            self.assertEqual(tar.name, None)

    def test_fileobj_with_offset(self):
        # Skip the first member and store values from the second member
        # of the testtar.
        tar = tarfile.open(self.tarname, mode=self.mode)
        try:
            tar.next()
            t = tar.next()
            name = t.name
            offset = t.offset
            with tar.extractfile(t) as f:
                data = f.read()
        finally:
            tar.close()

        # Open the testtar and seek to the offset of the second member.
        if self.mode.endswith(":gz"):
            _open = gzip.GzipFile
        elif self.mode.endswith(":bz2"):
            _open = bz2.BZ2File
        elif self.mode.endswith(":xz"):
            _open = lzma.LZMAFile
        else:
            _open = io.FileIO

        with _open(self.tarname) as fobj:
            fobj.seek(offset)

            # Test if the tarfile starts with the second member.
            tar = tar.open(self.tarname, mode="r:", fileobj=fobj)
            t = tar.next()
            self.assertEqual(t.name, name)
            # Read to the end of fileobj and test if seeking back to the
            # beginning works.
            tar.getmembers()
            self.assertEqual(tar.extractfile(t).read(), data,
                    "seek back did not work")
            tar.close()

    def test_fail_comp(self):
        # For Gzip and Bz2 Tests: fail with a ReadError on an uncompressed file.
        if self.mode == "r:":
            return
        self.assertRaises(tarfile.ReadError, tarfile.open, tarname, self.mode)
        with open(tarname, "rb") as fobj:
            self.assertRaises(tarfile.ReadError, tarfile.open,
                              fileobj=fobj, mode=self.mode)

    def test_v7_dirtype(self):
        # Test old style dirtype member (bug #1336623):
        # Old V7 tars create directory members using an AREGTYPE
        # header with a "/" appended to the filename field.
        tarinfo = self.tar.getmember("misc/dirtype-old-v7")
        self.assertTrue(tarinfo.type == tarfile.DIRTYPE,
                "v7 dirtype failed")

    def test_xstar_type(self):
        # The xstar format stores extra atime and ctime fields inside the
        # space reserved for the prefix field. The prefix field must be
        # ignored in this case, otherwise it will mess up the name.
        try:
            self.tar.getmember("misc/regtype-xstar")
        except KeyError:
            self.fail("failed to find misc/regtype-xstar (mangled prefix?)")

    def test_check_members(self):
        for tarinfo in self.tar:
            self.assertTrue(int(tarinfo.mtime) == 0o7606136617,
                    "wrong mtime for %s" % tarinfo.name)
            if not tarinfo.name.startswith("ustar/"):
                continue
            self.assertTrue(tarinfo.uname == "tarfile",
                    "wrong uname for %s" % tarinfo.name)

    def test_find_members(self):
        self.assertTrue(self.tar.getmembers()[-1].name == "misc/eof",
                "could not find all members")

    @unittest.skipUnless(hasattr(os, "link"),
                         "Missing hardlink implementation")
    @support.skip_unless_symlink
    def test_extract_hardlink(self):
        # Test hardlink extraction (e.g. bug #857297).
        with tarfile.open(tarname, errorlevel=1, encoding="iso8859-1") as tar:
            tar.extract("ustar/regtype", TEMPDIR)
<<<<<<< HEAD
            try:
                tar.extract("ustar/lnktype", TEMPDIR)
            except OSError as e:
                if e.errno == errno.ENOENT:
                    self.fail("hardlink not extracted properly")
=======
            self.addCleanup(os.remove, os.path.join(TEMPDIR, "ustar/regtype"))
>>>>>>> 62c75f1e

            tar.extract("ustar/lnktype", TEMPDIR)
            self.addCleanup(os.remove, os.path.join(TEMPDIR, "ustar/lnktype"))
            with open(os.path.join(TEMPDIR, "ustar/lnktype"), "rb") as f:
                data = f.read()
            self.assertEqual(md5sum(data), md5_regtype)

<<<<<<< HEAD
            try:
                tar.extract("ustar/symtype", TEMPDIR)
            except OSError as e:
                if e.errno == errno.ENOENT:
                    self.fail("symlink not extracted properly")

=======
            tar.extract("ustar/symtype", TEMPDIR)
            self.addCleanup(os.remove, os.path.join(TEMPDIR, "ustar/symtype"))
>>>>>>> 62c75f1e
            with open(os.path.join(TEMPDIR, "ustar/symtype"), "rb") as f:
                data = f.read()
            self.assertEqual(md5sum(data), md5_regtype)

    def test_extractall(self):
        # Test if extractall() correctly restores directory permissions
        # and times (see issue1735).
        tar = tarfile.open(tarname, encoding="iso8859-1")
        DIR = os.path.join(TEMPDIR, "extractall")
        os.mkdir(DIR)
        try:
            directories = [t for t in tar if t.isdir()]
            tar.extractall(DIR, directories)
            for tarinfo in directories:
                path = os.path.join(DIR, tarinfo.name)
                if sys.platform != "win32":
                    # Win32 has no support for fine grained permissions.
                    self.assertEqual(tarinfo.mode & 0o777, os.stat(path).st_mode & 0o777)
                def format_mtime(mtime):
                    if isinstance(mtime, float):
                        return "{} ({})".format(mtime, mtime.hex())
                    else:
                        return "{!r} (int)".format(mtime)
                file_mtime = os.path.getmtime(path)
                errmsg = "tar mtime {0} != file time {1} of path {2!a}".format(
                    format_mtime(tarinfo.mtime),
                    format_mtime(file_mtime),
                    path)
                self.assertEqual(tarinfo.mtime, file_mtime, errmsg)
        finally:
            tar.close()
            shutil.rmtree(DIR)

    def test_extract_directory(self):
        dirtype = "ustar/dirtype"
        DIR = os.path.join(TEMPDIR, "extractdir")
        os.mkdir(DIR)
        try:
            with tarfile.open(tarname, encoding="iso8859-1") as tar:
                tarinfo = tar.getmember(dirtype)
                tar.extract(tarinfo, path=DIR)
                extracted = os.path.join(DIR, dirtype)
                self.assertEqual(os.path.getmtime(extracted), tarinfo.mtime)
                if sys.platform != "win32":
                    self.assertEqual(os.stat(extracted).st_mode & 0o777, 0o755)
        finally:
            shutil.rmtree(DIR)

    def test_init_close_fobj(self):
        # Issue #7341: Close the internal file object in the TarFile
        # constructor in case of an error. For the test we rely on
        # the fact that opening an empty file raises a ReadError.
        empty = os.path.join(TEMPDIR, "empty")
        with open(empty, "wb") as fobj:
            fobj.write(b"")

        try:
            tar = object.__new__(tarfile.TarFile)
            try:
                tar.__init__(empty)
            except tarfile.ReadError:
                self.assertTrue(tar.fileobj.closed)
            else:
                self.fail("ReadError not raised")
        finally:
            support.unlink(empty)


class StreamReadTest(CommonReadTest):

    mode="r|"

    def test_read_through(self):
        # Issue #11224: A poorly designed _FileInFile.read() method
        # caused seeking errors with stream tar files.
        for tarinfo in self.tar:
            if not tarinfo.isreg():
                continue
            with self.tar.extractfile(tarinfo) as fobj:
                while True:
                    try:
                        buf = fobj.read(512)
                    except tarfile.StreamError:
                        self.fail("simple read-through using TarFile.extractfile() failed")
                    if not buf:
                        break

    def test_fileobj_regular_file(self):
        tarinfo = self.tar.next() # get "regtype" (can't use getmember)
        with self.tar.extractfile(tarinfo) as fobj:
            data = fobj.read()
        self.assertTrue((len(data), md5sum(data)) == (tarinfo.size, md5_regtype),
                "regular file extraction failed")

    def test_provoke_stream_error(self):
        tarinfos = self.tar.getmembers()
        with self.tar.extractfile(tarinfos[0]) as f: # read the first member
            self.assertRaises(tarfile.StreamError, f.read)

    def test_compare_members(self):
        tar1 = tarfile.open(tarname, encoding="iso8859-1")
        try:
            tar2 = self.tar

            while True:
                t1 = tar1.next()
                t2 = tar2.next()
                if t1 is None:
                    break
                self.assertTrue(t2 is not None, "stream.next() failed.")

                if t2.islnk() or t2.issym():
                    self.assertRaises(tarfile.StreamError, tar2.extractfile, t2)
                    continue

                v1 = tar1.extractfile(t1)
                v2 = tar2.extractfile(t2)
                if v1 is None:
                    continue
                self.assertTrue(v2 is not None, "stream.extractfile() failed")
                self.assertEqual(v1.read(), v2.read(), "stream extraction failed")
        finally:
            tar1.close()


class DetectReadTest(unittest.TestCase):

    def _testfunc_file(self, name, mode):
        try:
            tar = tarfile.open(name, mode)
        except tarfile.ReadError as e:
            self.fail()
        else:
            tar.close()

    def _testfunc_fileobj(self, name, mode):
        try:
            with open(name, "rb") as f:
                tar = tarfile.open(name, mode, fileobj=f)
        except tarfile.ReadError as e:
            self.fail()
        else:
            tar.close()

    def _test_modes(self, testfunc):
        testfunc(tarname, "r")
        testfunc(tarname, "r:")
        testfunc(tarname, "r:*")
        testfunc(tarname, "r|")
        testfunc(tarname, "r|*")

        if gzip:
            self.assertRaises(tarfile.ReadError, tarfile.open, tarname, mode="r:gz")
            self.assertRaises(tarfile.ReadError, tarfile.open, tarname, mode="r|gz")
            self.assertRaises(tarfile.ReadError, tarfile.open, gzipname, mode="r:")
            self.assertRaises(tarfile.ReadError, tarfile.open, gzipname, mode="r|")

            testfunc(gzipname, "r")
            testfunc(gzipname, "r:*")
            testfunc(gzipname, "r:gz")
            testfunc(gzipname, "r|*")
            testfunc(gzipname, "r|gz")

        if bz2:
            self.assertRaises(tarfile.ReadError, tarfile.open, tarname, mode="r:bz2")
            self.assertRaises(tarfile.ReadError, tarfile.open, tarname, mode="r|bz2")
            self.assertRaises(tarfile.ReadError, tarfile.open, bz2name, mode="r:")
            self.assertRaises(tarfile.ReadError, tarfile.open, bz2name, mode="r|")

            testfunc(bz2name, "r")
            testfunc(bz2name, "r:*")
            testfunc(bz2name, "r:bz2")
            testfunc(bz2name, "r|*")
            testfunc(bz2name, "r|bz2")

        if lzma:
            self.assertRaises(tarfile.ReadError, tarfile.open, tarname, mode="r:xz")
            self.assertRaises(tarfile.ReadError, tarfile.open, tarname, mode="r|xz")
            self.assertRaises(tarfile.ReadError, tarfile.open, xzname, mode="r:")
            self.assertRaises(tarfile.ReadError, tarfile.open, xzname, mode="r|")

            testfunc(xzname, "r")
            testfunc(xzname, "r:*")
            testfunc(xzname, "r:xz")
            testfunc(xzname, "r|*")
            testfunc(xzname, "r|xz")

    def test_detect_file(self):
        self._test_modes(self._testfunc_file)

    def test_detect_fileobj(self):
        self._test_modes(self._testfunc_fileobj)

    def test_detect_stream_bz2(self):
        # Originally, tarfile's stream detection looked for the string
        # "BZh91" at the start of the file. This is incorrect because
        # the '9' represents the blocksize (900kB). If the file was
        # compressed using another blocksize autodetection fails.
        if not bz2:
            return

        with open(tarname, "rb") as fobj:
            data = fobj.read()

        # Compress with blocksize 100kB, the file starts with "BZh11".
        with bz2.BZ2File(tmpname, "wb", compresslevel=1) as fobj:
            fobj.write(data)

        self._testfunc_file(tmpname, "r|*")


class MemberReadTest(ReadTest):

    def _test_member(self, tarinfo, chksum=None, **kwargs):
        if chksum is not None:
            self.assertTrue(md5sum(self.tar.extractfile(tarinfo).read()) == chksum,
                    "wrong md5sum for %s" % tarinfo.name)

        kwargs["mtime"] = 0o7606136617
        kwargs["uid"] = 1000
        kwargs["gid"] = 100
        if "old-v7" not in tarinfo.name:
            # V7 tar can't handle alphabetic owners.
            kwargs["uname"] = "tarfile"
            kwargs["gname"] = "tarfile"
        for k, v in kwargs.items():
            self.assertTrue(getattr(tarinfo, k) == v,
                    "wrong value in %s field of %s" % (k, tarinfo.name))

    def test_find_regtype(self):
        tarinfo = self.tar.getmember("ustar/regtype")
        self._test_member(tarinfo, size=7011, chksum=md5_regtype)

    def test_find_conttype(self):
        tarinfo = self.tar.getmember("ustar/conttype")
        self._test_member(tarinfo, size=7011, chksum=md5_regtype)

    def test_find_dirtype(self):
        tarinfo = self.tar.getmember("ustar/dirtype")
        self._test_member(tarinfo, size=0)

    def test_find_dirtype_with_size(self):
        tarinfo = self.tar.getmember("ustar/dirtype-with-size")
        self._test_member(tarinfo, size=255)

    def test_find_lnktype(self):
        tarinfo = self.tar.getmember("ustar/lnktype")
        self._test_member(tarinfo, size=0, linkname="ustar/regtype")

    def test_find_symtype(self):
        tarinfo = self.tar.getmember("ustar/symtype")
        self._test_member(tarinfo, size=0, linkname="regtype")

    def test_find_blktype(self):
        tarinfo = self.tar.getmember("ustar/blktype")
        self._test_member(tarinfo, size=0, devmajor=3, devminor=0)

    def test_find_chrtype(self):
        tarinfo = self.tar.getmember("ustar/chrtype")
        self._test_member(tarinfo, size=0, devmajor=1, devminor=3)

    def test_find_fifotype(self):
        tarinfo = self.tar.getmember("ustar/fifotype")
        self._test_member(tarinfo, size=0)

    def test_find_sparse(self):
        tarinfo = self.tar.getmember("ustar/sparse")
        self._test_member(tarinfo, size=86016, chksum=md5_sparse)

    def test_find_gnusparse(self):
        tarinfo = self.tar.getmember("gnu/sparse")
        self._test_member(tarinfo, size=86016, chksum=md5_sparse)

    def test_find_gnusparse_00(self):
        tarinfo = self.tar.getmember("gnu/sparse-0.0")
        self._test_member(tarinfo, size=86016, chksum=md5_sparse)

    def test_find_gnusparse_01(self):
        tarinfo = self.tar.getmember("gnu/sparse-0.1")
        self._test_member(tarinfo, size=86016, chksum=md5_sparse)

    def test_find_gnusparse_10(self):
        tarinfo = self.tar.getmember("gnu/sparse-1.0")
        self._test_member(tarinfo, size=86016, chksum=md5_sparse)

    def test_find_umlauts(self):
        tarinfo = self.tar.getmember("ustar/umlauts-\xc4\xd6\xdc\xe4\xf6\xfc\xdf")
        self._test_member(tarinfo, size=7011, chksum=md5_regtype)

    def test_find_ustar_longname(self):
        name = "ustar/" + "12345/" * 39 + "1234567/longname"
        self.assertIn(name, self.tar.getnames())

    def test_find_regtype_oldv7(self):
        tarinfo = self.tar.getmember("misc/regtype-old-v7")
        self._test_member(tarinfo, size=7011, chksum=md5_regtype)

    def test_find_pax_umlauts(self):
        self.tar.close()
        self.tar = tarfile.open(self.tarname, mode=self.mode, encoding="iso8859-1")
        tarinfo = self.tar.getmember("pax/umlauts-\xc4\xd6\xdc\xe4\xf6\xfc\xdf")
        self._test_member(tarinfo, size=7011, chksum=md5_regtype)


class LongnameTest(ReadTest):

    def test_read_longname(self):
        # Test reading of longname (bug #1471427).
        longname = self.subdir + "/" + "123/" * 125 + "longname"
        try:
            tarinfo = self.tar.getmember(longname)
        except KeyError:
            self.fail("longname not found")
        self.assertTrue(tarinfo.type != tarfile.DIRTYPE, "read longname as dirtype")

    def test_read_longlink(self):
        longname = self.subdir + "/" + "123/" * 125 + "longname"
        longlink = self.subdir + "/" + "123/" * 125 + "longlink"
        try:
            tarinfo = self.tar.getmember(longlink)
        except KeyError:
            self.fail("longlink not found")
        self.assertTrue(tarinfo.linkname == longname, "linkname wrong")

    def test_truncated_longname(self):
        longname = self.subdir + "/" + "123/" * 125 + "longname"
        tarinfo = self.tar.getmember(longname)
        offset = tarinfo.offset
        self.tar.fileobj.seek(offset)
        fobj = io.BytesIO(self.tar.fileobj.read(3 * 512))
        self.assertRaises(tarfile.ReadError, tarfile.open, name="foo.tar", fileobj=fobj)

    def test_header_offset(self):
        # Test if the start offset of the TarInfo object includes
        # the preceding extended header.
        longname = self.subdir + "/" + "123/" * 125 + "longname"
        offset = self.tar.getmember(longname).offset
        with open(tarname, "rb") as fobj:
            fobj.seek(offset)
            tarinfo = tarfile.TarInfo.frombuf(fobj.read(512), "iso8859-1", "strict")
            self.assertEqual(tarinfo.type, self.longnametype)


class GNUReadTest(LongnameTest):

    subdir = "gnu"
    longnametype = tarfile.GNUTYPE_LONGNAME

    # Since 3.2 tarfile is supposed to accurately restore sparse members and
    # produce files with holes. This is what we actually want to test here.
    # Unfortunately, not all platforms/filesystems support sparse files, and
    # even on platforms that do it is non-trivial to make reliable assertions
    # about holes in files. Therefore, we first do one basic test which works
    # an all platforms, and after that a test that will work only on
    # platforms/filesystems that prove to support sparse files.
    def _test_sparse_file(self, name):
        self.tar.extract(name, TEMPDIR)
        filename = os.path.join(TEMPDIR, name)
        with open(filename, "rb") as fobj:
            data = fobj.read()
        self.assertEqual(md5sum(data), md5_sparse,
                "wrong md5sum for %s" % name)

        if self._fs_supports_holes():
            s = os.stat(filename)
            self.assertTrue(s.st_blocks * 512 < s.st_size)

    def test_sparse_file_old(self):
        self._test_sparse_file("gnu/sparse")

    def test_sparse_file_00(self):
        self._test_sparse_file("gnu/sparse-0.0")

    def test_sparse_file_01(self):
        self._test_sparse_file("gnu/sparse-0.1")

    def test_sparse_file_10(self):
        self._test_sparse_file("gnu/sparse-1.0")

    @staticmethod
    def _fs_supports_holes():
        # Return True if the platform knows the st_blocks stat attribute and
        # uses st_blocks units of 512 bytes, and if the filesystem is able to
        # store holes in files.
        if sys.platform.startswith("linux"):
            # Linux evidentially has 512 byte st_blocks units.
            name = os.path.join(TEMPDIR, "sparse-test")
            with open(name, "wb") as fobj:
                fobj.seek(4096)
                fobj.truncate()
            s = os.stat(name)
            os.remove(name)
            return s.st_blocks == 0
        else:
            return False


class PaxReadTest(LongnameTest):

    subdir = "pax"
    longnametype = tarfile.XHDTYPE

    def test_pax_global_headers(self):
        tar = tarfile.open(tarname, encoding="iso8859-1")
        try:
            tarinfo = tar.getmember("pax/regtype1")
            self.assertEqual(tarinfo.uname, "foo")
            self.assertEqual(tarinfo.gname, "bar")
            self.assertEqual(tarinfo.pax_headers.get("VENDOR.umlauts"), "\xc4\xd6\xdc\xe4\xf6\xfc\xdf")

            tarinfo = tar.getmember("pax/regtype2")
            self.assertEqual(tarinfo.uname, "")
            self.assertEqual(tarinfo.gname, "bar")
            self.assertEqual(tarinfo.pax_headers.get("VENDOR.umlauts"), "\xc4\xd6\xdc\xe4\xf6\xfc\xdf")

            tarinfo = tar.getmember("pax/regtype3")
            self.assertEqual(tarinfo.uname, "tarfile")
            self.assertEqual(tarinfo.gname, "tarfile")
            self.assertEqual(tarinfo.pax_headers.get("VENDOR.umlauts"), "\xc4\xd6\xdc\xe4\xf6\xfc\xdf")
        finally:
            tar.close()

    def test_pax_number_fields(self):
        # All following number fields are read from the pax header.
        tar = tarfile.open(tarname, encoding="iso8859-1")
        try:
            tarinfo = tar.getmember("pax/regtype4")
            self.assertEqual(tarinfo.size, 7011)
            self.assertEqual(tarinfo.uid, 123)
            self.assertEqual(tarinfo.gid, 123)
            self.assertEqual(tarinfo.mtime, 1041808783.0)
            self.assertEqual(type(tarinfo.mtime), float)
            self.assertEqual(float(tarinfo.pax_headers["atime"]), 1041808783.0)
            self.assertEqual(float(tarinfo.pax_headers["ctime"]), 1041808783.0)
        finally:
            tar.close()


class WriteTestBase(unittest.TestCase):
    # Put all write tests in here that are supposed to be tested
    # in all possible mode combinations.

    def test_fileobj_no_close(self):
        fobj = io.BytesIO()
        tar = tarfile.open(fileobj=fobj, mode=self.mode)
        tar.addfile(tarfile.TarInfo("foo"))
        tar.close()
        self.assertTrue(fobj.closed is False, "external fileobjs must never closed")


class WriteTest(WriteTestBase):

    mode = "w:"

    def test_100_char_name(self):
        # The name field in a tar header stores strings of at most 100 chars.
        # If a string is shorter than 100 chars it has to be padded with '\0',
        # which implies that a string of exactly 100 chars is stored without
        # a trailing '\0'.
        name = "0123456789" * 10
        tar = tarfile.open(tmpname, self.mode)
        try:
            t = tarfile.TarInfo(name)
            tar.addfile(t)
        finally:
            tar.close()

        tar = tarfile.open(tmpname)
        try:
            self.assertTrue(tar.getnames()[0] == name,
                    "failed to store 100 char filename")
        finally:
            tar.close()

    def test_tar_size(self):
        # Test for bug #1013882.
        tar = tarfile.open(tmpname, self.mode)
        try:
            path = os.path.join(TEMPDIR, "file")
            with open(path, "wb") as fobj:
                fobj.write(b"aaa")
            tar.add(path)
        finally:
            tar.close()
        self.assertTrue(os.path.getsize(tmpname) > 0,
                "tarfile is empty")

    # The test_*_size tests test for bug #1167128.
    def test_file_size(self):
        tar = tarfile.open(tmpname, self.mode)
        try:
            path = os.path.join(TEMPDIR, "file")
            with open(path, "wb"):
                pass
            tarinfo = tar.gettarinfo(path)
            self.assertEqual(tarinfo.size, 0)

            with open(path, "wb") as fobj:
                fobj.write(b"aaa")
            tarinfo = tar.gettarinfo(path)
            self.assertEqual(tarinfo.size, 3)
        finally:
            tar.close()

    def test_directory_size(self):
        path = os.path.join(TEMPDIR, "directory")
        os.mkdir(path)
        try:
            tar = tarfile.open(tmpname, self.mode)
            try:
                tarinfo = tar.gettarinfo(path)
                self.assertEqual(tarinfo.size, 0)
            finally:
                tar.close()
        finally:
            os.rmdir(path)

    def test_link_size(self):
        if hasattr(os, "link"):
            link = os.path.join(TEMPDIR, "link")
            target = os.path.join(TEMPDIR, "link_target")
            with open(target, "wb") as fobj:
                fobj.write(b"aaa")
            os.link(target, link)
            try:
                tar = tarfile.open(tmpname, self.mode)
                try:
                    # Record the link target in the inodes list.
                    tar.gettarinfo(target)
                    tarinfo = tar.gettarinfo(link)
                    self.assertEqual(tarinfo.size, 0)
                finally:
                    tar.close()
            finally:
                os.remove(target)
                os.remove(link)

    @support.skip_unless_symlink
    def test_symlink_size(self):
        path = os.path.join(TEMPDIR, "symlink")
        os.symlink("link_target", path)
        try:
            tar = tarfile.open(tmpname, self.mode)
            try:
                tarinfo = tar.gettarinfo(path)
                self.assertEqual(tarinfo.size, 0)
            finally:
                tar.close()
        finally:
            os.remove(path)

    def test_add_self(self):
        # Test for #1257255.
        dstname = os.path.abspath(tmpname)
        tar = tarfile.open(tmpname, self.mode)
        try:
            self.assertTrue(tar.name == dstname, "archive name must be absolute")
            tar.add(dstname)
            self.assertTrue(tar.getnames() == [], "added the archive to itself")

            cwd = os.getcwd()
            os.chdir(TEMPDIR)
            tar.add(dstname)
            os.chdir(cwd)
            self.assertTrue(tar.getnames() == [], "added the archive to itself")
        finally:
            tar.close()

    def test_exclude(self):
        tempdir = os.path.join(TEMPDIR, "exclude")
        os.mkdir(tempdir)
        try:
            for name in ("foo", "bar", "baz"):
                name = os.path.join(tempdir, name)
                support.create_empty_file(name)

            exclude = os.path.isfile

            tar = tarfile.open(tmpname, self.mode, encoding="iso8859-1")
            try:
                with support.check_warnings(("use the filter argument",
                                             DeprecationWarning)):
                    tar.add(tempdir, arcname="empty_dir", exclude=exclude)
            finally:
                tar.close()

            tar = tarfile.open(tmpname, "r")
            try:
                self.assertEqual(len(tar.getmembers()), 1)
                self.assertEqual(tar.getnames()[0], "empty_dir")
            finally:
                tar.close()
        finally:
            shutil.rmtree(tempdir)

    def test_filter(self):
        tempdir = os.path.join(TEMPDIR, "filter")
        os.mkdir(tempdir)
        try:
            for name in ("foo", "bar", "baz"):
                name = os.path.join(tempdir, name)
                support.create_empty_file(name)

            def filter(tarinfo):
                if os.path.basename(tarinfo.name) == "bar":
                    return
                tarinfo.uid = 123
                tarinfo.uname = "foo"
                return tarinfo

            tar = tarfile.open(tmpname, self.mode, encoding="iso8859-1")
            try:
                tar.add(tempdir, arcname="empty_dir", filter=filter)
            finally:
                tar.close()

            # Verify that filter is a keyword-only argument
            with self.assertRaises(TypeError):
                tar.add(tempdir, "empty_dir", True, None, filter)

            tar = tarfile.open(tmpname, "r")
            try:
                for tarinfo in tar:
                    self.assertEqual(tarinfo.uid, 123)
                    self.assertEqual(tarinfo.uname, "foo")
                self.assertEqual(len(tar.getmembers()), 3)
            finally:
                tar.close()
        finally:
            shutil.rmtree(tempdir)

    # Guarantee that stored pathnames are not modified. Don't
    # remove ./ or ../ or double slashes. Still make absolute
    # pathnames relative.
    # For details see bug #6054.
    def _test_pathname(self, path, cmp_path=None, dir=False):
        # Create a tarfile with an empty member named path
        # and compare the stored name with the original.
        foo = os.path.join(TEMPDIR, "foo")
        if not dir:
            support.create_empty_file(foo)
        else:
            os.mkdir(foo)

        tar = tarfile.open(tmpname, self.mode)
        try:
            tar.add(foo, arcname=path)
        finally:
            tar.close()

        tar = tarfile.open(tmpname, "r")
        try:
            t = tar.next()
        finally:
            tar.close()

        if not dir:
            os.remove(foo)
        else:
            os.rmdir(foo)

        self.assertEqual(t.name, cmp_path or path.replace(os.sep, "/"))


    @support.skip_unless_symlink
    def test_extractall_symlinks(self):
        # Test if extractall works properly when tarfile contains symlinks
        tempdir = os.path.join(TEMPDIR, "testsymlinks")
        temparchive = os.path.join(TEMPDIR, "testsymlinks.tar")
        os.mkdir(tempdir)
        try:
            source_file = os.path.join(tempdir,'source')
            target_file = os.path.join(tempdir,'symlink')
            with open(source_file,'w') as f:
                f.write('something\n')
            os.symlink(source_file, target_file)
            tar = tarfile.open(temparchive,'w')
            tar.add(source_file)
            tar.add(target_file)
            tar.close()
            # Let's extract it to the location which contains the symlink
            tar = tarfile.open(temparchive,'r')
            # this should not raise OSError: [Errno 17] File exists
            try:
                tar.extractall(path=tempdir)
            except OSError:
                self.fail("extractall failed with symlinked files")
            finally:
                tar.close()
        finally:
            os.unlink(temparchive)
            shutil.rmtree(tempdir)

    def test_pathnames(self):
        self._test_pathname("foo")
        self._test_pathname(os.path.join("foo", ".", "bar"))
        self._test_pathname(os.path.join("foo", "..", "bar"))
        self._test_pathname(os.path.join(".", "foo"))
        self._test_pathname(os.path.join(".", "foo", "."))
        self._test_pathname(os.path.join(".", "foo", ".", "bar"))
        self._test_pathname(os.path.join(".", "foo", "..", "bar"))
        self._test_pathname(os.path.join(".", "foo", "..", "bar"))
        self._test_pathname(os.path.join("..", "foo"))
        self._test_pathname(os.path.join("..", "foo", ".."))
        self._test_pathname(os.path.join("..", "foo", ".", "bar"))
        self._test_pathname(os.path.join("..", "foo", "..", "bar"))

        self._test_pathname("foo" + os.sep + os.sep + "bar")
        self._test_pathname("foo" + os.sep + os.sep, "foo", dir=True)

    def test_abs_pathnames(self):
        if sys.platform == "win32":
            self._test_pathname("C:\\foo", "foo")
        else:
            self._test_pathname("/foo", "foo")
            self._test_pathname("///foo", "foo")

    def test_cwd(self):
        # Test adding the current working directory.
        cwd = os.getcwd()
        os.chdir(TEMPDIR)
        try:
            tar = tarfile.open(tmpname, self.mode)
            try:
                tar.add(".")
            finally:
                tar.close()

            tar = tarfile.open(tmpname, "r")
            try:
                for t in tar:
                    self.assertTrue(t.name == "." or t.name.startswith("./"))
            finally:
                tar.close()
        finally:
            os.chdir(cwd)


class StreamWriteTest(WriteTestBase):

    mode = "w|"

    def test_stream_padding(self):
        # Test for bug #1543303.
        tar = tarfile.open(tmpname, self.mode)
        tar.close()

        if self.mode.endswith("gz"):
            with gzip.GzipFile(tmpname) as fobj:
                data = fobj.read()
        elif self.mode.endswith("bz2"):
            dec = bz2.BZ2Decompressor()
            with open(tmpname, "rb") as fobj:
                data = fobj.read()
            data = dec.decompress(data)
            self.assertTrue(len(dec.unused_data) == 0,
                    "found trailing data")
        elif self.mode.endswith("xz"):
            with lzma.LZMAFile(tmpname) as fobj:
                data = fobj.read()
        else:
            with open(tmpname, "rb") as fobj:
                data = fobj.read()

        self.assertTrue(data.count(b"\0") == tarfile.RECORDSIZE,
                         "incorrect zero padding")

    def test_file_mode(self):
        # Test for issue #8464: Create files with correct
        # permissions.
        if sys.platform == "win32" or not hasattr(os, "umask"):
            return

        if os.path.exists(tmpname):
            os.remove(tmpname)

        original_umask = os.umask(0o022)
        try:
            tar = tarfile.open(tmpname, self.mode)
            tar.close()
            mode = os.stat(tmpname).st_mode & 0o777
            self.assertEqual(mode, 0o644, "wrong file permissions")
        finally:
            os.umask(original_umask)


class GNUWriteTest(unittest.TestCase):
    # This testcase checks for correct creation of GNU Longname
    # and Longlink extended headers (cp. bug #812325).

    def _length(self, s):
        blocks, remainder = divmod(len(s) + 1, 512)
        if remainder:
            blocks += 1
        return blocks * 512

    def _calc_size(self, name, link=None):
        # Initial tar header
        count = 512

        if len(name) > tarfile.LENGTH_NAME:
            # GNU longname extended header + longname
            count += 512
            count += self._length(name)
        if link is not None and len(link) > tarfile.LENGTH_LINK:
            # GNU longlink extended header + longlink
            count += 512
            count += self._length(link)
        return count

    def _test(self, name, link=None):
        tarinfo = tarfile.TarInfo(name)
        if link:
            tarinfo.linkname = link
            tarinfo.type = tarfile.LNKTYPE

        tar = tarfile.open(tmpname, "w")
        try:
            tar.format = tarfile.GNU_FORMAT
            tar.addfile(tarinfo)

            v1 = self._calc_size(name, link)
            v2 = tar.offset
            self.assertTrue(v1 == v2, "GNU longname/longlink creation failed")
        finally:
            tar.close()

        tar = tarfile.open(tmpname)
        try:
            member = tar.next()
            self.assertIsNotNone(member,
                    "unable to read longname member")
            self.assertEqual(tarinfo.name, member.name,
                    "unable to read longname member")
            self.assertEqual(tarinfo.linkname, member.linkname,
                    "unable to read longname member")
        finally:
            tar.close()

    def test_longname_1023(self):
        self._test(("longnam/" * 127) + "longnam")

    def test_longname_1024(self):
        self._test(("longnam/" * 127) + "longname")

    def test_longname_1025(self):
        self._test(("longnam/" * 127) + "longname_")

    def test_longlink_1023(self):
        self._test("name", ("longlnk/" * 127) + "longlnk")

    def test_longlink_1024(self):
        self._test("name", ("longlnk/" * 127) + "longlink")

    def test_longlink_1025(self):
        self._test("name", ("longlnk/" * 127) + "longlink_")

    def test_longnamelink_1023(self):
        self._test(("longnam/" * 127) + "longnam",
                   ("longlnk/" * 127) + "longlnk")

    def test_longnamelink_1024(self):
        self._test(("longnam/" * 127) + "longname",
                   ("longlnk/" * 127) + "longlink")

    def test_longnamelink_1025(self):
        self._test(("longnam/" * 127) + "longname_",
                   ("longlnk/" * 127) + "longlink_")


class HardlinkTest(unittest.TestCase):
    # Test the creation of LNKTYPE (hardlink) members in an archive.

    def setUp(self):
        self.foo = os.path.join(TEMPDIR, "foo")
        self.bar = os.path.join(TEMPDIR, "bar")

        with open(self.foo, "wb") as fobj:
            fobj.write(b"foo")

        os.link(self.foo, self.bar)

        self.tar = tarfile.open(tmpname, "w")
        self.tar.add(self.foo)

    def tearDown(self):
        self.tar.close()
        support.unlink(self.foo)
        support.unlink(self.bar)

    def test_add_twice(self):
        # The same name will be added as a REGTYPE every
        # time regardless of st_nlink.
        tarinfo = self.tar.gettarinfo(self.foo)
        self.assertTrue(tarinfo.type == tarfile.REGTYPE,
                "add file as regular failed")

    def test_add_hardlink(self):
        tarinfo = self.tar.gettarinfo(self.bar)
        self.assertTrue(tarinfo.type == tarfile.LNKTYPE,
                "add file as hardlink failed")

    def test_dereference_hardlink(self):
        self.tar.dereference = True
        tarinfo = self.tar.gettarinfo(self.bar)
        self.assertTrue(tarinfo.type == tarfile.REGTYPE,
                "dereferencing hardlink failed")


class PaxWriteTest(GNUWriteTest):

    def _test(self, name, link=None):
        # See GNUWriteTest.
        tarinfo = tarfile.TarInfo(name)
        if link:
            tarinfo.linkname = link
            tarinfo.type = tarfile.LNKTYPE

        tar = tarfile.open(tmpname, "w", format=tarfile.PAX_FORMAT)
        try:
            tar.addfile(tarinfo)
        finally:
            tar.close()

        tar = tarfile.open(tmpname)
        try:
            if link:
                l = tar.getmembers()[0].linkname
                self.assertTrue(link == l, "PAX longlink creation failed")
            else:
                n = tar.getmembers()[0].name
                self.assertTrue(name == n, "PAX longname creation failed")
        finally:
            tar.close()

    def test_pax_global_header(self):
        pax_headers = {
                "foo": "bar",
                "uid": "0",
                "mtime": "1.23",
                "test": "\xe4\xf6\xfc",
                "\xe4\xf6\xfc": "test"}

        tar = tarfile.open(tmpname, "w", format=tarfile.PAX_FORMAT,
                pax_headers=pax_headers)
        try:
            tar.addfile(tarfile.TarInfo("test"))
        finally:
            tar.close()

        # Test if the global header was written correctly.
        tar = tarfile.open(tmpname, encoding="iso8859-1")
        try:
            self.assertEqual(tar.pax_headers, pax_headers)
            self.assertEqual(tar.getmembers()[0].pax_headers, pax_headers)
            # Test if all the fields are strings.
            for key, val in tar.pax_headers.items():
                self.assertTrue(type(key) is not bytes)
                self.assertTrue(type(val) is not bytes)
                if key in tarfile.PAX_NUMBER_FIELDS:
                    try:
                        tarfile.PAX_NUMBER_FIELDS[key](val)
                    except (TypeError, ValueError):
                        self.fail("unable to convert pax header field")
        finally:
            tar.close()

    def test_pax_extended_header(self):
        # The fields from the pax header have priority over the
        # TarInfo.
        pax_headers = {"path": "foo", "uid": "123"}

        tar = tarfile.open(tmpname, "w", format=tarfile.PAX_FORMAT, encoding="iso8859-1")
        try:
            t = tarfile.TarInfo()
            t.name = "\xe4\xf6\xfc" # non-ASCII
            t.uid = 8**8 # too large
            t.pax_headers = pax_headers
            tar.addfile(t)
        finally:
            tar.close()

        tar = tarfile.open(tmpname, encoding="iso8859-1")
        try:
            t = tar.getmembers()[0]
            self.assertEqual(t.pax_headers, pax_headers)
            self.assertEqual(t.name, "foo")
            self.assertEqual(t.uid, 123)
        finally:
            tar.close()


class UstarUnicodeTest(unittest.TestCase):

    format = tarfile.USTAR_FORMAT

    def test_iso8859_1_filename(self):
        self._test_unicode_filename("iso8859-1")

    def test_utf7_filename(self):
        self._test_unicode_filename("utf7")

    def test_utf8_filename(self):
        self._test_unicode_filename("utf-8")

    def _test_unicode_filename(self, encoding):
        tar = tarfile.open(tmpname, "w", format=self.format, encoding=encoding, errors="strict")
        try:
            name = "\xe4\xf6\xfc"
            tar.addfile(tarfile.TarInfo(name))
        finally:
            tar.close()

        tar = tarfile.open(tmpname, encoding=encoding)
        try:
            self.assertEqual(tar.getmembers()[0].name, name)
        finally:
            tar.close()

    def test_unicode_filename_error(self):
        if self.format == tarfile.PAX_FORMAT:
            # PAX_FORMAT ignores encoding in write mode.
            return

        tar = tarfile.open(tmpname, "w", format=self.format, encoding="ascii", errors="strict")
        try:
            tarinfo = tarfile.TarInfo()

            tarinfo.name = "\xe4\xf6\xfc"
            self.assertRaises(UnicodeError, tar.addfile, tarinfo)

            tarinfo.name = "foo"
            tarinfo.uname = "\xe4\xf6\xfc"
            self.assertRaises(UnicodeError, tar.addfile, tarinfo)
        finally:
            tar.close()

    def test_unicode_argument(self):
        tar = tarfile.open(tarname, "r", encoding="iso8859-1", errors="strict")
        try:
            for t in tar:
                self.assertTrue(type(t.name) is str)
                self.assertTrue(type(t.linkname) is str)
                self.assertTrue(type(t.uname) is str)
                self.assertTrue(type(t.gname) is str)
        finally:
            tar.close()

    def test_uname_unicode(self):
        t = tarfile.TarInfo("foo")
        t.uname = "\xe4\xf6\xfc"
        t.gname = "\xe4\xf6\xfc"

        tar = tarfile.open(tmpname, mode="w", format=self.format, encoding="iso8859-1")
        try:
            tar.addfile(t)
        finally:
            tar.close()

        tar = tarfile.open(tmpname, encoding="iso8859-1")
        try:
            t = tar.getmember("foo")
            self.assertEqual(t.uname, "\xe4\xf6\xfc")
            self.assertEqual(t.gname, "\xe4\xf6\xfc")

            if self.format != tarfile.PAX_FORMAT:
                tar.close()
                tar = tarfile.open(tmpname, encoding="ascii")
                t = tar.getmember("foo")
                self.assertEqual(t.uname, "\udce4\udcf6\udcfc")
                self.assertEqual(t.gname, "\udce4\udcf6\udcfc")
        finally:
            tar.close()


class GNUUnicodeTest(UstarUnicodeTest):

    format = tarfile.GNU_FORMAT

    def test_bad_pax_header(self):
        # Test for issue #8633. GNU tar <= 1.23 creates raw binary fields
        # without a hdrcharset=BINARY header.
        for encoding, name in (("utf-8", "pax/bad-pax-\udce4\udcf6\udcfc"),
                ("iso8859-1", "pax/bad-pax-\xe4\xf6\xfc"),):
            with tarfile.open(tarname, encoding=encoding, errors="surrogateescape") as tar:
                try:
                    t = tar.getmember(name)
                except KeyError:
                    self.fail("unable to read bad GNU tar pax header")


class PAXUnicodeTest(UstarUnicodeTest):

    format = tarfile.PAX_FORMAT

    def test_binary_header(self):
        # Test a POSIX.1-2008 compatible header with a hdrcharset=BINARY field.
        for encoding, name in (("utf-8", "pax/hdrcharset-\udce4\udcf6\udcfc"),
                ("iso8859-1", "pax/hdrcharset-\xe4\xf6\xfc"),):
            with tarfile.open(tarname, encoding=encoding, errors="surrogateescape") as tar:
                try:
                    t = tar.getmember(name)
                except KeyError:
                    self.fail("unable to read POSIX.1-2008 binary header")


class AppendTest(unittest.TestCase):
    # Test append mode (cp. patch #1652681).

    def setUp(self):
        self.tarname = tmpname
        if os.path.exists(self.tarname):
            os.remove(self.tarname)

    def _add_testfile(self, fileobj=None):
        with tarfile.open(self.tarname, "a", fileobj=fileobj) as tar:
            tar.addfile(tarfile.TarInfo("bar"))

    def _create_testtar(self, mode="w:"):
        with tarfile.open(tarname, encoding="iso8859-1") as src:
            t = src.getmember("ustar/regtype")
            t.name = "foo"
            with src.extractfile(t) as f:
                with tarfile.open(self.tarname, mode) as tar:
                    tar.addfile(t, f)

    def _test(self, names=["bar"], fileobj=None):
        with tarfile.open(self.tarname, fileobj=fileobj) as tar:
            self.assertEqual(tar.getnames(), names)

    def test_non_existing(self):
        self._add_testfile()
        self._test()

    def test_empty(self):
        tarfile.open(self.tarname, "w:").close()
        self._add_testfile()
        self._test()

    def test_empty_fileobj(self):
        fobj = io.BytesIO(b"\0" * 1024)
        self._add_testfile(fobj)
        fobj.seek(0)
        self._test(fileobj=fobj)

    def test_fileobj(self):
        self._create_testtar()
        with open(self.tarname, "rb") as fobj:
            data = fobj.read()
        fobj = io.BytesIO(data)
        self._add_testfile(fobj)
        fobj.seek(0)
        self._test(names=["foo", "bar"], fileobj=fobj)

    def test_existing(self):
        self._create_testtar()
        self._add_testfile()
        self._test(names=["foo", "bar"])

    def test_append_gz(self):
        if gzip is None:
            return
        self._create_testtar("w:gz")
        self.assertRaises(tarfile.ReadError, tarfile.open, tmpname, "a")

    def test_append_bz2(self):
        if bz2 is None:
            return
        self._create_testtar("w:bz2")
        self.assertRaises(tarfile.ReadError, tarfile.open, tmpname, "a")

    def test_append_lzma(self):
        if lzma is None:
            self.skipTest("lzma module not available")
        self._create_testtar("w:xz")
        self.assertRaises(tarfile.ReadError, tarfile.open, tmpname, "a")

    # Append mode is supposed to fail if the tarfile to append to
    # does not end with a zero block.
    def _test_error(self, data):
        with open(self.tarname, "wb") as fobj:
            fobj.write(data)
        self.assertRaises(tarfile.ReadError, self._add_testfile)

    def test_null(self):
        self._test_error(b"")

    def test_incomplete(self):
        self._test_error(b"\0" * 13)

    def test_premature_eof(self):
        data = tarfile.TarInfo("foo").tobuf()
        self._test_error(data)

    def test_trailing_garbage(self):
        data = tarfile.TarInfo("foo").tobuf()
        self._test_error(data + b"\0" * 13)

    def test_invalid(self):
        self._test_error(b"a" * 512)


class LimitsTest(unittest.TestCase):

    def test_ustar_limits(self):
        # 100 char name
        tarinfo = tarfile.TarInfo("0123456789" * 10)
        tarinfo.tobuf(tarfile.USTAR_FORMAT)

        # 101 char name that cannot be stored
        tarinfo = tarfile.TarInfo("0123456789" * 10 + "0")
        self.assertRaises(ValueError, tarinfo.tobuf, tarfile.USTAR_FORMAT)

        # 256 char name with a slash at pos 156
        tarinfo = tarfile.TarInfo("123/" * 62 + "longname")
        tarinfo.tobuf(tarfile.USTAR_FORMAT)

        # 256 char name that cannot be stored
        tarinfo = tarfile.TarInfo("1234567/" * 31 + "longname")
        self.assertRaises(ValueError, tarinfo.tobuf, tarfile.USTAR_FORMAT)

        # 512 char name
        tarinfo = tarfile.TarInfo("123/" * 126 + "longname")
        self.assertRaises(ValueError, tarinfo.tobuf, tarfile.USTAR_FORMAT)

        # 512 char linkname
        tarinfo = tarfile.TarInfo("longlink")
        tarinfo.linkname = "123/" * 126 + "longname"
        self.assertRaises(ValueError, tarinfo.tobuf, tarfile.USTAR_FORMAT)

        # uid > 8 digits
        tarinfo = tarfile.TarInfo("name")
        tarinfo.uid = 0o10000000
        self.assertRaises(ValueError, tarinfo.tobuf, tarfile.USTAR_FORMAT)

    def test_gnu_limits(self):
        tarinfo = tarfile.TarInfo("123/" * 126 + "longname")
        tarinfo.tobuf(tarfile.GNU_FORMAT)

        tarinfo = tarfile.TarInfo("longlink")
        tarinfo.linkname = "123/" * 126 + "longname"
        tarinfo.tobuf(tarfile.GNU_FORMAT)

        # uid >= 256 ** 7
        tarinfo = tarfile.TarInfo("name")
        tarinfo.uid = 0o4000000000000000000
        self.assertRaises(ValueError, tarinfo.tobuf, tarfile.GNU_FORMAT)

    def test_pax_limits(self):
        tarinfo = tarfile.TarInfo("123/" * 126 + "longname")
        tarinfo.tobuf(tarfile.PAX_FORMAT)

        tarinfo = tarfile.TarInfo("longlink")
        tarinfo.linkname = "123/" * 126 + "longname"
        tarinfo.tobuf(tarfile.PAX_FORMAT)

        tarinfo = tarfile.TarInfo("name")
        tarinfo.uid = 0o4000000000000000000
        tarinfo.tobuf(tarfile.PAX_FORMAT)


class MiscTest(unittest.TestCase):

    def test_char_fields(self):
        self.assertEqual(tarfile.stn("foo", 8, "ascii", "strict"), b"foo\0\0\0\0\0")
        self.assertEqual(tarfile.stn("foobar", 3, "ascii", "strict"), b"foo")
        self.assertEqual(tarfile.nts(b"foo\0\0\0\0\0", "ascii", "strict"), "foo")
        self.assertEqual(tarfile.nts(b"foo\0bar\0", "ascii", "strict"), "foo")

    def test_read_number_fields(self):
        # Issue 13158: Test if GNU tar specific base-256 number fields
        # are decoded correctly.
        self.assertEqual(tarfile.nti(b"0000001\x00"), 1)
        self.assertEqual(tarfile.nti(b"7777777\x00"), 0o7777777)
        self.assertEqual(tarfile.nti(b"\x80\x00\x00\x00\x00\x20\x00\x00"), 0o10000000)
        self.assertEqual(tarfile.nti(b"\x80\x00\x00\x00\xff\xff\xff\xff"), 0xffffffff)
        self.assertEqual(tarfile.nti(b"\xff\xff\xff\xff\xff\xff\xff\xff"), -1)
        self.assertEqual(tarfile.nti(b"\xff\xff\xff\xff\xff\xff\xff\x9c"), -100)
        self.assertEqual(tarfile.nti(b"\xff\x00\x00\x00\x00\x00\x00\x00"), -0x100000000000000)

    def test_write_number_fields(self):
        self.assertEqual(tarfile.itn(1), b"0000001\x00")
        self.assertEqual(tarfile.itn(0o7777777), b"7777777\x00")
        self.assertEqual(tarfile.itn(0o10000000), b"\x80\x00\x00\x00\x00\x20\x00\x00")
        self.assertEqual(tarfile.itn(0xffffffff), b"\x80\x00\x00\x00\xff\xff\xff\xff")
        self.assertEqual(tarfile.itn(-1), b"\xff\xff\xff\xff\xff\xff\xff\xff")
        self.assertEqual(tarfile.itn(-100), b"\xff\xff\xff\xff\xff\xff\xff\x9c")
        self.assertEqual(tarfile.itn(-0x100000000000000), b"\xff\x00\x00\x00\x00\x00\x00\x00")

    def test_number_field_limits(self):
        self.assertRaises(ValueError, tarfile.itn, -1, 8, tarfile.USTAR_FORMAT)
        self.assertRaises(ValueError, tarfile.itn, 0o10000000, 8, tarfile.USTAR_FORMAT)
        self.assertRaises(ValueError, tarfile.itn, -0x10000000001, 6, tarfile.GNU_FORMAT)
        self.assertRaises(ValueError, tarfile.itn, 0x10000000000, 6, tarfile.GNU_FORMAT)


class ContextManagerTest(unittest.TestCase):

    def test_basic(self):
        with tarfile.open(tarname) as tar:
            self.assertFalse(tar.closed, "closed inside runtime context")
        self.assertTrue(tar.closed, "context manager failed")

    def test_closed(self):
        # The __enter__() method is supposed to raise OSError
        # if the TarFile object is already closed.
        tar = tarfile.open(tarname)
        tar.close()
        with self.assertRaises(OSError):
            with tar:
                pass

    def test_exception(self):
        # Test if the OSError exception is passed through properly.
        with self.assertRaises(Exception) as exc:
            with tarfile.open(tarname) as tar:
                raise OSError
        self.assertIsInstance(exc.exception, OSError,
                              "wrong exception raised in context manager")
        self.assertTrue(tar.closed, "context manager failed")

    def test_no_eof(self):
        # __exit__() must not write end-of-archive blocks if an
        # exception was raised.
        try:
            with tarfile.open(tmpname, "w") as tar:
                raise Exception
        except:
            pass
        self.assertEqual(os.path.getsize(tmpname), 0,
                "context manager wrote an end-of-archive block")
        self.assertTrue(tar.closed, "context manager failed")

    def test_eof(self):
        # __exit__() must write end-of-archive blocks, i.e. call
        # TarFile.close() if there was no error.
        with tarfile.open(tmpname, "w"):
            pass
        self.assertNotEqual(os.path.getsize(tmpname), 0,
                "context manager wrote no end-of-archive block")

    def test_fileobj(self):
        # Test that __exit__() did not close the external file
        # object.
        with open(tmpname, "wb") as fobj:
            try:
                with tarfile.open(fileobj=fobj, mode="w") as tar:
                    raise Exception
            except:
                pass
            self.assertFalse(fobj.closed, "external file object was closed")
            self.assertTrue(tar.closed, "context manager failed")


class LinkEmulationTest(ReadTest):

    # Test for issue #8741 regression. On platforms that do not support
    # symbolic or hard links tarfile tries to extract these types of members as
    # the regular files they point to.
    def _test_link_extraction(self, name):
        self.tar.extract(name, TEMPDIR)
        data = open(os.path.join(TEMPDIR, name), "rb").read()
        self.assertEqual(md5sum(data), md5_regtype)

    # When 8879 gets fixed, this will need to change. Currently on Windows
    # we have os.path.islink but no os.link, so these tests fail without the
    # following skip until link is completed.
    @unittest.skipIf(hasattr(os.path, "islink"),
                     "Skip emulation - has os.path.islink but not os.link")
    def test_hardlink_extraction1(self):
        self._test_link_extraction("ustar/lnktype")

    @unittest.skipIf(hasattr(os.path, "islink"),
                     "Skip emulation - has os.path.islink but not os.link")
    def test_hardlink_extraction2(self):
        self._test_link_extraction("./ustar/linktest2/lnktype")

    @unittest.skipIf(hasattr(os, "symlink"),
                     "Skip emulation if symlink exists")
    def test_symlink_extraction1(self):
        self._test_link_extraction("ustar/symtype")

    @unittest.skipIf(hasattr(os, "symlink"),
                     "Skip emulation if symlink exists")
    def test_symlink_extraction2(self):
        self._test_link_extraction("./ustar/linktest2/symtype")


class GzipMiscReadTest(MiscReadTest):
    tarname = gzipname
    mode = "r:gz"

    def test_non_existent_targz_file(self):
        # Test for issue11513: prevent non-existent gzipped tarfiles raising
        # multiple exceptions.
        with self.assertRaisesRegex(OSError, "xxx") as ex:
            tarfile.open("xxx", self.mode)
        self.assertEqual(ex.exception.errno, errno.ENOENT)

class GzipUstarReadTest(UstarReadTest):
    tarname = gzipname
    mode = "r:gz"
class GzipStreamReadTest(StreamReadTest):
    tarname = gzipname
    mode = "r|gz"
class GzipWriteTest(WriteTest):
    mode = "w:gz"
class GzipStreamWriteTest(StreamWriteTest):
    mode = "w|gz"


class Bz2MiscReadTest(MiscReadTest):
    tarname = bz2name
    mode = "r:bz2"
class Bz2UstarReadTest(UstarReadTest):
    tarname = bz2name
    mode = "r:bz2"
class Bz2StreamReadTest(StreamReadTest):
    tarname = bz2name
    mode = "r|bz2"
class Bz2WriteTest(WriteTest):
    mode = "w:bz2"
class Bz2StreamWriteTest(StreamWriteTest):
    mode = "w|bz2"

class Bz2PartialReadTest(unittest.TestCase):
    # Issue5068: The _BZ2Proxy.read() method loops forever
    # on an empty or partial bzipped file.

    def _test_partial_input(self, mode):
        class MyBytesIO(io.BytesIO):
            hit_eof = False
            def read(self, n):
                if self.hit_eof:
                    raise AssertionError("infinite loop detected in tarfile.open()")
                self.hit_eof = self.tell() == len(self.getvalue())
                return super(MyBytesIO, self).read(n)
            def seek(self, *args):
                self.hit_eof = False
                return super(MyBytesIO, self).seek(*args)

        data = bz2.compress(tarfile.TarInfo("foo").tobuf())
        for x in range(len(data) + 1):
            try:
                tarfile.open(fileobj=MyBytesIO(data[:x]), mode=mode)
            except tarfile.ReadError:
                pass # we have no interest in ReadErrors

    def test_partial_input(self):
        self._test_partial_input("r")

    def test_partial_input_bz2(self):
        self._test_partial_input("r:bz2")


class LzmaMiscReadTest(MiscReadTest):
    tarname = xzname
    mode = "r:xz"
class LzmaUstarReadTest(UstarReadTest):
    tarname = xzname
    mode = "r:xz"
class LzmaStreamReadTest(StreamReadTest):
    tarname = xzname
    mode = "r|xz"
class LzmaWriteTest(WriteTest):
    mode = "w:xz"
class LzmaStreamWriteTest(StreamWriteTest):
    mode = "w|xz"


def test_main():
    support.unlink(TEMPDIR)
    os.makedirs(TEMPDIR)

    tests = [
        UstarReadTest,
        MiscReadTest,
        StreamReadTest,
        DetectReadTest,
        MemberReadTest,
        GNUReadTest,
        PaxReadTest,
        WriteTest,
        StreamWriteTest,
        GNUWriteTest,
        PaxWriteTest,
        UstarUnicodeTest,
        GNUUnicodeTest,
        PAXUnicodeTest,
        AppendTest,
        LimitsTest,
        MiscTest,
        ContextManagerTest,
    ]

    if hasattr(os, "link"):
        tests.append(HardlinkTest)
    else:
        tests.append(LinkEmulationTest)

    with open(tarname, "rb") as fobj:
        data = fobj.read()

    if gzip:
        # Create testtar.tar.gz and add gzip-specific tests.
        support.unlink(gzipname)
        with gzip.open(gzipname, "wb") as tar:
            tar.write(data)

        tests += [
            GzipMiscReadTest,
            GzipUstarReadTest,
            GzipStreamReadTest,
            GzipWriteTest,
            GzipStreamWriteTest,
        ]

    if bz2:
        # Create testtar.tar.bz2 and add bz2-specific tests.
        support.unlink(bz2name)
        with bz2.BZ2File(bz2name, "wb") as tar:
            tar.write(data)

        tests += [
            Bz2MiscReadTest,
            Bz2UstarReadTest,
            Bz2StreamReadTest,
            Bz2WriteTest,
            Bz2StreamWriteTest,
            Bz2PartialReadTest,
        ]

    if lzma:
        # Create testtar.tar.xz and add lzma-specific tests.
        support.unlink(xzname)
        with lzma.LZMAFile(xzname, "w") as tar:
            tar.write(data)

        tests += [
            LzmaMiscReadTest,
            LzmaUstarReadTest,
            LzmaStreamReadTest,
            LzmaWriteTest,
            LzmaStreamWriteTest,
        ]

    try:
        support.run_unittest(*tests)
    finally:
        if os.path.exists(TEMPDIR):
            shutil.rmtree(TEMPDIR)

if __name__ == "__main__":
    test_main()<|MERGE_RESOLUTION|>--- conflicted
+++ resolved
@@ -338,15 +338,7 @@
         # Test hardlink extraction (e.g. bug #857297).
         with tarfile.open(tarname, errorlevel=1, encoding="iso8859-1") as tar:
             tar.extract("ustar/regtype", TEMPDIR)
-<<<<<<< HEAD
-            try:
-                tar.extract("ustar/lnktype", TEMPDIR)
-            except OSError as e:
-                if e.errno == errno.ENOENT:
-                    self.fail("hardlink not extracted properly")
-=======
             self.addCleanup(os.remove, os.path.join(TEMPDIR, "ustar/regtype"))
->>>>>>> 62c75f1e
 
             tar.extract("ustar/lnktype", TEMPDIR)
             self.addCleanup(os.remove, os.path.join(TEMPDIR, "ustar/lnktype"))
@@ -354,17 +346,8 @@
                 data = f.read()
             self.assertEqual(md5sum(data), md5_regtype)
 
-<<<<<<< HEAD
-            try:
-                tar.extract("ustar/symtype", TEMPDIR)
-            except OSError as e:
-                if e.errno == errno.ENOENT:
-                    self.fail("symlink not extracted properly")
-
-=======
             tar.extract("ustar/symtype", TEMPDIR)
             self.addCleanup(os.remove, os.path.join(TEMPDIR, "ustar/symtype"))
->>>>>>> 62c75f1e
             with open(os.path.join(TEMPDIR, "ustar/symtype"), "rb") as f:
                 data = f.read()
             self.assertEqual(md5sum(data), md5_regtype)
