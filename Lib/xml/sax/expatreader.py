--- conflicted
+++ resolved
@@ -214,21 +214,6 @@
         if self._entity_stack or self._parser is None:
             # If we are completing an external entity, do nothing here
             return
-<<<<<<< HEAD
-        self.feed("", isFinal = 1)
-        self._cont_handler.endDocument()
-        self._parsing = 0
-        # break cycle created by expat handlers pointing to our methods
-        self._parser = None
-        try:
-            file = self._source.getCharacterStream()
-            if file is not None:
-                file.close()
-        finally:
-            file = self._source.getByteStream()
-            if file is not None:
-                file.close()
-=======
         try:
             self.feed("", isFinal = 1)
             self._cont_handler.endDocument()
@@ -236,10 +221,14 @@
             self._parsing = 0
             # break cycle created by expat handlers pointing to our methods
             self._parser = None
-            bs = self._source.getByteStream()
-            if bs is not None:
-                bs.close()
->>>>>>> 7e7a3dba
+            try:
+                file = self._source.getCharacterStream()
+                if file is not None:
+                    file.close()
+            finally:
+                file = self._source.getByteStream()
+                if file is not None:
+                    file.close()
 
     def _reset_cont_handler(self):
         self._parser.ProcessingInstructionHandler = \
