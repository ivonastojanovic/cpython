Quick Start Guide
-----------------

1.  Install Microsoft Visual Studio 2015, any edition.
2.  Install Subversion, and make sure 'svn.exe' is on your PATH.
3.  Run "build.bat -e" to build Python in 32-bit Release configuration.
4.  (Optional, but recommended) Run the test suite with "rt.bat -q".


Building Python using Microsoft Visual C++
------------------------------------------

This directory is used to build CPython for Microsoft Windows NT version
6.0 or higher (Windows Vista, Windows Server 2008, or later) on 32 and 64
bit platforms.  Using this directory requires an installation of
Microsoft Visual C++ 2015 (MSVC 14.0) of any edition.  The specific
requirements are as follows:

Visual Studio Express 2015 for Desktop
Visual Studio Professional 2015
    Either edition is sufficient for building all configurations except
    for Profile Guided Optimization.
    The Python build solution pcbuild.sln makes use of Solution Folders,
    which this edition does not support.  Any time pcbuild.sln is opened
    or reloaded by Visual Studio, a warning about Solution Folders will
    be displayed, which can be safely dismissed with no impact on your
    ability to build Python.
    Required for building 64-bit Debug and Release configuration builds
Visual Studio Premium 2015
    Required for building Release configuration builds that make use of
    Profile Guided Optimization (PGO), on either platform.

All you need to do to build is open the solution "pcbuild.sln" in Visual
Studio, select the desired combination of configuration and platform,
then build with "Build Solution".  You can also build from the command
line using the "build.bat" script in this directory; see below for
details.  The solution is configured to build the projects in the correct
order.

The solution currently supports two platforms.  The Win32 platform is
used to build standard x86-compatible 32-bit binaries, output into the
win32 sub-directory.  The x64 platform is used for building 64-bit AMD64
(aka x86_64 or EM64T) binaries, output into the amd64 sub-directory.
The Itanium (IA-64) platform is no longer supported.  See the "Building
for AMD64" section below for more information about 64-bit builds.

Four configuration options are supported by the solution:
Debug
    Used to build Python with extra debugging capabilities, equivalent
    to using ./configure --with-pydebug on UNIX.  All binaries built
    using this configuration have "_d" added to their name:
    python35_d.dll, python_d.exe, parser_d.pyd, and so on.  Both the
    build and rt (run test) batch files in this directory accept a -d
    option for debug builds.  If you are building Python to help with
    development of CPython, you will most likely use this configuration.
PGInstrument, PGUpdate
    Used to build Python in Release configuration using PGO, which
    requires Premium Edition of Visual Studio.  See the "Profile
    Guided Optimization" section below for more information.  Build
    output from each of these configurations lands in its own
    sub-directory of this directory.  The official Python releases may
    be built using these configurations.
Release
    Used to build Python as it is meant to be used in production
    settings, though without PGO.


Building Python using the build.bat script
----------------------------------------------

In this directory you can find build.bat, a script designed to make
building Python on Windows simpler.  This script will use the env.bat
script to detect one of Visual Studio 2015, 2013, 2012, or 2010, any of
which may be used to build Python, though only Visual Studio 2015 is
officially supported.

By default, build.bat will build Python in Release configuration for
the 32-bit Win32 platform.  It accepts several arguments to change
this behavior:

   -c <configuration>  Set the configuration (see above)
   -d                  Shortcut for "-c Debug"
   -p <platform>       Set the platform to build for ("Win32" or "x64")
   -r                  Rebuild instead of just building
   -t <target>         Set the target (Build, Rebuild, Clean or CleanAll)
   -e                  Use get_externals.bat to fetch external sources
   -M                  Don't build in parallel
   -v                  Increased output messages

Up to 9 MSBuild switches can also be passed, though they must be passed
after specifying any of the above switches.  For example, use:

   build.bat -e -d /fl

to do a debug build with externals fetched as needed and write detailed
build logs to a file.  If the MSBuild switch requires an equal sign
("="), the entire switch must be quoted:

   build.bat -e -d "/p:ExternalsDir=P:\cpython-externals"

There may also be other situations where quotes are necessary.


C Runtime
---------

Visual Studio 2015 uses version 14 of the C runtime (MSVCRT14).  The
executables no longer use the "Side by Side" assemblies used in previous
versions of the compiler.  This simplifies distribution of applications.

The run time libraries are available under the VC/Redist folder of your
Visual Studio distribution. For more info, see the Readme in the
VC/Redist folder.


Sub-Projects
------------

The CPython project is split up into several smaller sub-projects which
are managed by the pcbuild.sln solution file.  Each sub-project is
represented by a .vcxproj and a .vcxproj.filters file starting with the
name of the sub-project.  These sub-projects fall into a few general
categories:

The following sub-projects represent the bare minimum required to build
a functioning CPython interpreter.  If nothing else builds but these,
you'll have a very limited but usable python.exe:
pythoncore
    .dll and .lib
python
    .exe
make_buildinfo, make_versioninfo
    helpers to provide necessary information to the build process

These sub-projects provide extra executables that are useful for running
CPython in different ways:
pythonw
    pythonw.exe, a variant of python.exe that doesn't open a Command
    Prompt window
pylauncher
    py.exe, the Python Launcher for Windows, see
        http://docs.python.org/3/using/windows.html#launcher
pywlauncher
    pyw.exe, a variant of py.exe that doesn't open a Command Prompt
    window
_testembed
    _testembed.exe, a small program that embeds Python for testing
    purposes, used by test_capi.py

These are miscellaneous sub-projects that don't really fit the other
categories:
_freeze_importlib
    _freeze_importlib.exe, used to regenerate Python\importlib.h after
    changes have been made to Lib\importlib\_bootstrap.py
bdist_wininst
    ..\Lib\distutils\command\wininst-14.0[-amd64].exe, the base
    executable used by the distutils bdist_wininst command
python3dll
    python3.dll, the PEP 384 Stable ABI dll
xxlimited
    builds an example module that makes use of the PEP 384 Stable ABI,
    see Modules\xxlimited.c

The following sub-projects are for individual modules of the standard
library which are implemented in C; each one builds a DLL (renamed to
.pyd) of the same name as the project:
_ctypes
_ctypes_test
_decimal
_elementtree
_hashlib
_msi
_multiprocessing
_overlapped
_socket
_testcapi
_testbuffer
_testimportmultiple
pyexpat
select
unicodedata
winsound

The following Python-controlled sub-projects wrap external projects.
Note that these external libraries are not necessary for a working
interpreter, but they do implement several major features.  See the
"Getting External Sources" section below for additional information
about getting the source for building these libraries.  The sub-projects
are:
_bz2
    Python wrapper for version 1.0.6 of the libbzip2 compression library
    Homepage:
        http://www.bzip.org/
_lzma
    Python wrapper for the liblzma compression library, using pre-built
    binaries of XZ Utils version 5.0.5
    Homepage:
        http://tukaani.org/xz/
_ssl
<<<<<<< HEAD
    Python wrapper for version 1.0.1j of the OpenSSL secure sockets
=======
    Python wrapper for version 1.0.2c of the OpenSSL secure sockets
>>>>>>> a09ef038
    library, which is built by ssl.vcxproj
    Homepage:
        http://www.openssl.org/

    Building OpenSSL requires nasm.exe (the Netwide Assembler), version
    2.10 or newer from
        http://www.nasm.us/
    to be somewhere on your PATH.  More recent versions of OpenSSL may
    need a later version of NASM. If OpenSSL's self tests don't pass,
    you should first try to update NASM and do a full rebuild of
    OpenSSL.  If you use the PCbuild\get_externals.bat method
    for getting sources, it also downloads a version of NASM which the
    libeay/ssleay sub-projects use.

    The libeay/ssleay sub-projects expect your OpenSSL sources to have
    already been configured and be ready to build.  If you get your sources
    from svn.python.org as suggested in the "Getting External Sources"
    section below, the OpenSSL source will already be ready to go.  If
    you want to build a different version, you will need to run

       PCbuild\prepare_ssl.py path\to\openssl-source-dir

    That script will prepare your OpenSSL sources in the same way that
    those available on svn.python.org have been prepared.  Note that
    Perl must be installed and available on your PATH to configure
    OpenSSL.  ActivePerl is recommended and is available from
        http://www.activestate.com/activeperl/

    The libeay and ssleay sub-projects will build the modules of OpenSSL
    required by _ssl and _hashlib and may need to be manually updated when
    upgrading to a newer version of OpenSSL or when adding new
    functionality to _ssl or _hashlib. They will not clean up their output
    with the normal Clean target; CleanAll should be used instead.
_sqlite3
    Wraps SQLite 3.8.3.1, which is itself built by sqlite3.vcxproj
    Homepage:
        http://www.sqlite.org/
_tkinter
    Wraps version 8.6.1 of the Tk windowing system.
    Homepage:
        http://www.tcl.tk/

    Tkinter's dependencies are built by the tcl.vcxproj and tk.vcxproj
    projects.  The tix.vcxproj project also builds the Tix extended
    widget set for use with Tkinter.

    Those three projects install their respective components in a
    directory alongside the source directories called "tcltk" on
    Win32 and "tcltk64" on x64.  They also copy the Tcl and Tk DLLs
    into the current output directory, which should ensure that Tkinter
    is able to load Tcl/Tk without having to change your PATH.

    The tcl, tk, and tix sub-projects do not clean their builds with
    the normal Clean target; if you need to rebuild, you should use the
    CleanAll target or manually delete their builds.


Getting External Sources
------------------------

The last category of sub-projects listed above wrap external projects
Python doesn't control, and as such a little more work is required in
order to download the relevant source files for each project before they
can be built.  However, a simple script is provided to make this as
painless as possible, called "get_externals.bat" and located in this
directory.  This script extracts all the external sub-projects from
    http://svn.python.org/projects/external
via Subversion (so you'll need svn.exe on your PATH) and places them
in ..\externals (relative to this directory).

It is also possible to download sources from each project's homepage,
though you may have to change folder names or pass the names to MSBuild
as the values of certain properties in order for the build solution to
find them.  This is an advanced topic and not necessarily fully
supported.


Building for AMD64
------------------

The build process for AMD64 / x64 is very similar to standard builds,
you just have to set x64 as platform. In addition, the HOST_PYTHON
environment variable must point to a Python interpreter (at least 2.4),
to support cross-compilation from Win32.


Profile Guided Optimization
---------------------------

The solution has two configurations for PGO. The PGInstrument
configuration must be built first. The PGInstrument binaries are linked
against a profiling library and contain extra debug information. The
PGUpdate configuration takes the profiling data and generates optimized
binaries.

The build_pgo.bat script automates the creation of optimized binaries.
It creates the PGI files, runs the unit test suite or PyBench with the
PGI python, and finally creates the optimized files.

See
    http://msdn.microsoft.com/en-us/library/e7k32f4k(VS.100).aspx
for more on this topic.


Static library
--------------

The solution has no configuration for static libraries. However it is
easy to build a static library instead of a DLL. You simply have to set
the "Configuration Type" to "Static Library (.lib)" and alter the
preprocessor macro "Py_ENABLE_SHARED" to "Py_NO_ENABLE_SHARED". You may
also have to change the "Runtime Library" from "Multi-threaded DLL
(/MD)" to "Multi-threaded (/MT)".


Visual Studio properties
------------------------

The PCbuild solution makes use of Visual Studio property files (*.props)
to simplify each project. The properties can be viewed in the Property
Manager (View -> Other Windows -> Property Manager) but should be
carefully modified by hand.

The property files used are:
 * python (versions, directories and build names)
 * pyproject (base settings for all projects)
 * openssl (used by libeay and ssleay projects)
 * tcltk (used by _tkinter, tcl, tk and tix projects)

The pyproject property file defines all of the build settings for each
project, with some projects overriding certain specific values. The GUI
doesn't always reflect the correct settings and may confuse the user
with false information, especially for settings that automatically adapt
for diffirent configurations.


Your Own Extension DLLs
-----------------------

If you want to create your own extension module DLL (.pyd), there's an
example with easy-to-follow instructions in ..\PC\example\; read the
file readme.txt there first.
<|MERGE_RESOLUTION|>--- conflicted
+++ resolved
@@ -1,346 +1,342 @@
-Quick Start Guide
------------------
-
-1.  Install Microsoft Visual Studio 2015, any edition.
-2.  Install Subversion, and make sure 'svn.exe' is on your PATH.
-3.  Run "build.bat -e" to build Python in 32-bit Release configuration.
-4.  (Optional, but recommended) Run the test suite with "rt.bat -q".
-
-
-Building Python using Microsoft Visual C++
-------------------------------------------
-
-This directory is used to build CPython for Microsoft Windows NT version
-6.0 or higher (Windows Vista, Windows Server 2008, or later) on 32 and 64
-bit platforms.  Using this directory requires an installation of
-Microsoft Visual C++ 2015 (MSVC 14.0) of any edition.  The specific
-requirements are as follows:
-
-Visual Studio Express 2015 for Desktop
-Visual Studio Professional 2015
-    Either edition is sufficient for building all configurations except
-    for Profile Guided Optimization.
-    The Python build solution pcbuild.sln makes use of Solution Folders,
-    which this edition does not support.  Any time pcbuild.sln is opened
-    or reloaded by Visual Studio, a warning about Solution Folders will
-    be displayed, which can be safely dismissed with no impact on your
-    ability to build Python.
-    Required for building 64-bit Debug and Release configuration builds
-Visual Studio Premium 2015
-    Required for building Release configuration builds that make use of
-    Profile Guided Optimization (PGO), on either platform.
-
-All you need to do to build is open the solution "pcbuild.sln" in Visual
-Studio, select the desired combination of configuration and platform,
-then build with "Build Solution".  You can also build from the command
-line using the "build.bat" script in this directory; see below for
-details.  The solution is configured to build the projects in the correct
-order.
-
-The solution currently supports two platforms.  The Win32 platform is
-used to build standard x86-compatible 32-bit binaries, output into the
-win32 sub-directory.  The x64 platform is used for building 64-bit AMD64
-(aka x86_64 or EM64T) binaries, output into the amd64 sub-directory.
-The Itanium (IA-64) platform is no longer supported.  See the "Building
-for AMD64" section below for more information about 64-bit builds.
-
-Four configuration options are supported by the solution:
-Debug
-    Used to build Python with extra debugging capabilities, equivalent
-    to using ./configure --with-pydebug on UNIX.  All binaries built
-    using this configuration have "_d" added to their name:
-    python35_d.dll, python_d.exe, parser_d.pyd, and so on.  Both the
-    build and rt (run test) batch files in this directory accept a -d
-    option for debug builds.  If you are building Python to help with
-    development of CPython, you will most likely use this configuration.
-PGInstrument, PGUpdate
-    Used to build Python in Release configuration using PGO, which
-    requires Premium Edition of Visual Studio.  See the "Profile
-    Guided Optimization" section below for more information.  Build
-    output from each of these configurations lands in its own
-    sub-directory of this directory.  The official Python releases may
-    be built using these configurations.
-Release
-    Used to build Python as it is meant to be used in production
-    settings, though without PGO.
-
-
-Building Python using the build.bat script
-----------------------------------------------
-
-In this directory you can find build.bat, a script designed to make
-building Python on Windows simpler.  This script will use the env.bat
-script to detect one of Visual Studio 2015, 2013, 2012, or 2010, any of
-which may be used to build Python, though only Visual Studio 2015 is
-officially supported.
-
-By default, build.bat will build Python in Release configuration for
-the 32-bit Win32 platform.  It accepts several arguments to change
-this behavior:
-
-   -c <configuration>  Set the configuration (see above)
-   -d                  Shortcut for "-c Debug"
-   -p <platform>       Set the platform to build for ("Win32" or "x64")
-   -r                  Rebuild instead of just building
-   -t <target>         Set the target (Build, Rebuild, Clean or CleanAll)
-   -e                  Use get_externals.bat to fetch external sources
-   -M                  Don't build in parallel
-   -v                  Increased output messages
-
-Up to 9 MSBuild switches can also be passed, though they must be passed
-after specifying any of the above switches.  For example, use:
-
-   build.bat -e -d /fl
-
-to do a debug build with externals fetched as needed and write detailed
-build logs to a file.  If the MSBuild switch requires an equal sign
-("="), the entire switch must be quoted:
-
-   build.bat -e -d "/p:ExternalsDir=P:\cpython-externals"
-
-There may also be other situations where quotes are necessary.
-
-
-C Runtime
----------
-
-Visual Studio 2015 uses version 14 of the C runtime (MSVCRT14).  The
-executables no longer use the "Side by Side" assemblies used in previous
-versions of the compiler.  This simplifies distribution of applications.
-
-The run time libraries are available under the VC/Redist folder of your
-Visual Studio distribution. For more info, see the Readme in the
-VC/Redist folder.
-
-
-Sub-Projects
-------------
-
-The CPython project is split up into several smaller sub-projects which
-are managed by the pcbuild.sln solution file.  Each sub-project is
-represented by a .vcxproj and a .vcxproj.filters file starting with the
-name of the sub-project.  These sub-projects fall into a few general
-categories:
-
-The following sub-projects represent the bare minimum required to build
-a functioning CPython interpreter.  If nothing else builds but these,
-you'll have a very limited but usable python.exe:
-pythoncore
-    .dll and .lib
-python
-    .exe
-make_buildinfo, make_versioninfo
-    helpers to provide necessary information to the build process
-
-These sub-projects provide extra executables that are useful for running
-CPython in different ways:
-pythonw
-    pythonw.exe, a variant of python.exe that doesn't open a Command
-    Prompt window
-pylauncher
-    py.exe, the Python Launcher for Windows, see
-        http://docs.python.org/3/using/windows.html#launcher
-pywlauncher
-    pyw.exe, a variant of py.exe that doesn't open a Command Prompt
-    window
-_testembed
-    _testembed.exe, a small program that embeds Python for testing
-    purposes, used by test_capi.py
-
-These are miscellaneous sub-projects that don't really fit the other
-categories:
-_freeze_importlib
-    _freeze_importlib.exe, used to regenerate Python\importlib.h after
-    changes have been made to Lib\importlib\_bootstrap.py
-bdist_wininst
-    ..\Lib\distutils\command\wininst-14.0[-amd64].exe, the base
-    executable used by the distutils bdist_wininst command
-python3dll
-    python3.dll, the PEP 384 Stable ABI dll
-xxlimited
-    builds an example module that makes use of the PEP 384 Stable ABI,
-    see Modules\xxlimited.c
-
-The following sub-projects are for individual modules of the standard
-library which are implemented in C; each one builds a DLL (renamed to
-.pyd) of the same name as the project:
-_ctypes
-_ctypes_test
-_decimal
-_elementtree
-_hashlib
-_msi
-_multiprocessing
-_overlapped
-_socket
-_testcapi
-_testbuffer
-_testimportmultiple
-pyexpat
-select
-unicodedata
-winsound
-
-The following Python-controlled sub-projects wrap external projects.
-Note that these external libraries are not necessary for a working
-interpreter, but they do implement several major features.  See the
-"Getting External Sources" section below for additional information
-about getting the source for building these libraries.  The sub-projects
-are:
-_bz2
-    Python wrapper for version 1.0.6 of the libbzip2 compression library
-    Homepage:
-        http://www.bzip.org/
-_lzma
-    Python wrapper for the liblzma compression library, using pre-built
-    binaries of XZ Utils version 5.0.5
-    Homepage:
-        http://tukaani.org/xz/
-_ssl
-<<<<<<< HEAD
-    Python wrapper for version 1.0.1j of the OpenSSL secure sockets
-=======
-    Python wrapper for version 1.0.2c of the OpenSSL secure sockets
->>>>>>> a09ef038
-    library, which is built by ssl.vcxproj
-    Homepage:
-        http://www.openssl.org/
-
-    Building OpenSSL requires nasm.exe (the Netwide Assembler), version
-    2.10 or newer from
-        http://www.nasm.us/
-    to be somewhere on your PATH.  More recent versions of OpenSSL may
-    need a later version of NASM. If OpenSSL's self tests don't pass,
-    you should first try to update NASM and do a full rebuild of
-    OpenSSL.  If you use the PCbuild\get_externals.bat method
-    for getting sources, it also downloads a version of NASM which the
-    libeay/ssleay sub-projects use.
-
-    The libeay/ssleay sub-projects expect your OpenSSL sources to have
-    already been configured and be ready to build.  If you get your sources
-    from svn.python.org as suggested in the "Getting External Sources"
-    section below, the OpenSSL source will already be ready to go.  If
-    you want to build a different version, you will need to run
-
-       PCbuild\prepare_ssl.py path\to\openssl-source-dir
-
-    That script will prepare your OpenSSL sources in the same way that
-    those available on svn.python.org have been prepared.  Note that
-    Perl must be installed and available on your PATH to configure
-    OpenSSL.  ActivePerl is recommended and is available from
-        http://www.activestate.com/activeperl/
-
-    The libeay and ssleay sub-projects will build the modules of OpenSSL
-    required by _ssl and _hashlib and may need to be manually updated when
-    upgrading to a newer version of OpenSSL or when adding new
-    functionality to _ssl or _hashlib. They will not clean up their output
-    with the normal Clean target; CleanAll should be used instead.
-_sqlite3
-    Wraps SQLite 3.8.3.1, which is itself built by sqlite3.vcxproj
-    Homepage:
-        http://www.sqlite.org/
-_tkinter
-    Wraps version 8.6.1 of the Tk windowing system.
-    Homepage:
-        http://www.tcl.tk/
-
-    Tkinter's dependencies are built by the tcl.vcxproj and tk.vcxproj
-    projects.  The tix.vcxproj project also builds the Tix extended
-    widget set for use with Tkinter.
-
-    Those three projects install their respective components in a
-    directory alongside the source directories called "tcltk" on
-    Win32 and "tcltk64" on x64.  They also copy the Tcl and Tk DLLs
-    into the current output directory, which should ensure that Tkinter
-    is able to load Tcl/Tk without having to change your PATH.
-
-    The tcl, tk, and tix sub-projects do not clean their builds with
-    the normal Clean target; if you need to rebuild, you should use the
-    CleanAll target or manually delete their builds.
-
-
-Getting External Sources
-------------------------
-
-The last category of sub-projects listed above wrap external projects
-Python doesn't control, and as such a little more work is required in
-order to download the relevant source files for each project before they
-can be built.  However, a simple script is provided to make this as
-painless as possible, called "get_externals.bat" and located in this
-directory.  This script extracts all the external sub-projects from
-    http://svn.python.org/projects/external
-via Subversion (so you'll need svn.exe on your PATH) and places them
-in ..\externals (relative to this directory).
-
-It is also possible to download sources from each project's homepage,
-though you may have to change folder names or pass the names to MSBuild
-as the values of certain properties in order for the build solution to
-find them.  This is an advanced topic and not necessarily fully
-supported.
-
-
-Building for AMD64
-------------------
-
-The build process for AMD64 / x64 is very similar to standard builds,
-you just have to set x64 as platform. In addition, the HOST_PYTHON
-environment variable must point to a Python interpreter (at least 2.4),
-to support cross-compilation from Win32.
-
-
-Profile Guided Optimization
----------------------------
-
-The solution has two configurations for PGO. The PGInstrument
-configuration must be built first. The PGInstrument binaries are linked
-against a profiling library and contain extra debug information. The
-PGUpdate configuration takes the profiling data and generates optimized
-binaries.
-
-The build_pgo.bat script automates the creation of optimized binaries.
-It creates the PGI files, runs the unit test suite or PyBench with the
-PGI python, and finally creates the optimized files.
-
-See
-    http://msdn.microsoft.com/en-us/library/e7k32f4k(VS.100).aspx
-for more on this topic.
-
-
-Static library
---------------
-
-The solution has no configuration for static libraries. However it is
-easy to build a static library instead of a DLL. You simply have to set
-the "Configuration Type" to "Static Library (.lib)" and alter the
-preprocessor macro "Py_ENABLE_SHARED" to "Py_NO_ENABLE_SHARED". You may
-also have to change the "Runtime Library" from "Multi-threaded DLL
-(/MD)" to "Multi-threaded (/MT)".
-
-
-Visual Studio properties
-------------------------
-
-The PCbuild solution makes use of Visual Studio property files (*.props)
-to simplify each project. The properties can be viewed in the Property
-Manager (View -> Other Windows -> Property Manager) but should be
-carefully modified by hand.
-
-The property files used are:
- * python (versions, directories and build names)
- * pyproject (base settings for all projects)
- * openssl (used by libeay and ssleay projects)
- * tcltk (used by _tkinter, tcl, tk and tix projects)
-
-The pyproject property file defines all of the build settings for each
-project, with some projects overriding certain specific values. The GUI
-doesn't always reflect the correct settings and may confuse the user
-with false information, especially for settings that automatically adapt
-for diffirent configurations.
-
-
-Your Own Extension DLLs
------------------------
-
-If you want to create your own extension module DLL (.pyd), there's an
-example with easy-to-follow instructions in ..\PC\example\; read the
-file readme.txt there first.
+Quick Start Guide
+-----------------
+
+1.  Install Microsoft Visual Studio 2015, any edition.
+2.  Install Subversion, and make sure 'svn.exe' is on your PATH.
+3.  Run "build.bat -e" to build Python in 32-bit Release configuration.
+4.  (Optional, but recommended) Run the test suite with "rt.bat -q".
+
+
+Building Python using Microsoft Visual C++
+------------------------------------------
+
+This directory is used to build CPython for Microsoft Windows NT version
+6.0 or higher (Windows Vista, Windows Server 2008, or later) on 32 and 64
+bit platforms.  Using this directory requires an installation of
+Microsoft Visual C++ 2015 (MSVC 14.0) of any edition.  The specific
+requirements are as follows:
+
+Visual Studio Express 2015 for Desktop
+Visual Studio Professional 2015
+    Either edition is sufficient for building all configurations except
+    for Profile Guided Optimization.
+    The Python build solution pcbuild.sln makes use of Solution Folders,
+    which this edition does not support.  Any time pcbuild.sln is opened
+    or reloaded by Visual Studio, a warning about Solution Folders will
+    be displayed, which can be safely dismissed with no impact on your
+    ability to build Python.
+    Required for building 64-bit Debug and Release configuration builds
+Visual Studio Premium 2015
+    Required for building Release configuration builds that make use of
+    Profile Guided Optimization (PGO), on either platform.
+
+All you need to do to build is open the solution "pcbuild.sln" in Visual
+Studio, select the desired combination of configuration and platform,
+then build with "Build Solution".  You can also build from the command
+line using the "build.bat" script in this directory; see below for
+details.  The solution is configured to build the projects in the correct
+order.
+
+The solution currently supports two platforms.  The Win32 platform is
+used to build standard x86-compatible 32-bit binaries, output into the
+win32 sub-directory.  The x64 platform is used for building 64-bit AMD64
+(aka x86_64 or EM64T) binaries, output into the amd64 sub-directory.
+The Itanium (IA-64) platform is no longer supported.  See the "Building
+for AMD64" section below for more information about 64-bit builds.
+
+Four configuration options are supported by the solution:
+Debug
+    Used to build Python with extra debugging capabilities, equivalent
+    to using ./configure --with-pydebug on UNIX.  All binaries built
+    using this configuration have "_d" added to their name:
+    python35_d.dll, python_d.exe, parser_d.pyd, and so on.  Both the
+    build and rt (run test) batch files in this directory accept a -d
+    option for debug builds.  If you are building Python to help with
+    development of CPython, you will most likely use this configuration.
+PGInstrument, PGUpdate
+    Used to build Python in Release configuration using PGO, which
+    requires Premium Edition of Visual Studio.  See the "Profile
+    Guided Optimization" section below for more information.  Build
+    output from each of these configurations lands in its own
+    sub-directory of this directory.  The official Python releases may
+    be built using these configurations.
+Release
+    Used to build Python as it is meant to be used in production
+    settings, though without PGO.
+
+
+Building Python using the build.bat script
+----------------------------------------------
+
+In this directory you can find build.bat, a script designed to make
+building Python on Windows simpler.  This script will use the env.bat
+script to detect one of Visual Studio 2015, 2013, 2012, or 2010, any of
+which may be used to build Python, though only Visual Studio 2015 is
+officially supported.
+
+By default, build.bat will build Python in Release configuration for
+the 32-bit Win32 platform.  It accepts several arguments to change
+this behavior:
+
+   -c <configuration>  Set the configuration (see above)
+   -d                  Shortcut for "-c Debug"
+   -p <platform>       Set the platform to build for ("Win32" or "x64")
+   -r                  Rebuild instead of just building
+   -t <target>         Set the target (Build, Rebuild, Clean or CleanAll)
+   -e                  Use get_externals.bat to fetch external sources
+   -M                  Don't build in parallel
+   -v                  Increased output messages
+
+Up to 9 MSBuild switches can also be passed, though they must be passed
+after specifying any of the above switches.  For example, use:
+
+   build.bat -e -d /fl
+
+to do a debug build with externals fetched as needed and write detailed
+build logs to a file.  If the MSBuild switch requires an equal sign
+("="), the entire switch must be quoted:
+
+   build.bat -e -d "/p:ExternalsDir=P:\cpython-externals"
+
+There may also be other situations where quotes are necessary.
+
+
+C Runtime
+---------
+
+Visual Studio 2015 uses version 14 of the C runtime (MSVCRT14).  The
+executables no longer use the "Side by Side" assemblies used in previous
+versions of the compiler.  This simplifies distribution of applications.
+
+The run time libraries are available under the VC/Redist folder of your
+Visual Studio distribution. For more info, see the Readme in the
+VC/Redist folder.
+
+
+Sub-Projects
+------------
+
+The CPython project is split up into several smaller sub-projects which
+are managed by the pcbuild.sln solution file.  Each sub-project is
+represented by a .vcxproj and a .vcxproj.filters file starting with the
+name of the sub-project.  These sub-projects fall into a few general
+categories:
+
+The following sub-projects represent the bare minimum required to build
+a functioning CPython interpreter.  If nothing else builds but these,
+you'll have a very limited but usable python.exe:
+pythoncore
+    .dll and .lib
+python
+    .exe
+make_buildinfo, make_versioninfo
+    helpers to provide necessary information to the build process
+
+These sub-projects provide extra executables that are useful for running
+CPython in different ways:
+pythonw
+    pythonw.exe, a variant of python.exe that doesn't open a Command
+    Prompt window
+pylauncher
+    py.exe, the Python Launcher for Windows, see
+        http://docs.python.org/3/using/windows.html#launcher
+pywlauncher
+    pyw.exe, a variant of py.exe that doesn't open a Command Prompt
+    window
+_testembed
+    _testembed.exe, a small program that embeds Python for testing
+    purposes, used by test_capi.py
+
+These are miscellaneous sub-projects that don't really fit the other
+categories:
+_freeze_importlib
+    _freeze_importlib.exe, used to regenerate Python\importlib.h after
+    changes have been made to Lib\importlib\_bootstrap.py
+bdist_wininst
+    ..\Lib\distutils\command\wininst-14.0[-amd64].exe, the base
+    executable used by the distutils bdist_wininst command
+python3dll
+    python3.dll, the PEP 384 Stable ABI dll
+xxlimited
+    builds an example module that makes use of the PEP 384 Stable ABI,
+    see Modules\xxlimited.c
+
+The following sub-projects are for individual modules of the standard
+library which are implemented in C; each one builds a DLL (renamed to
+.pyd) of the same name as the project:
+_ctypes
+_ctypes_test
+_decimal
+_elementtree
+_hashlib
+_msi
+_multiprocessing
+_overlapped
+_socket
+_testcapi
+_testbuffer
+_testimportmultiple
+pyexpat
+select
+unicodedata
+winsound
+
+The following Python-controlled sub-projects wrap external projects.
+Note that these external libraries are not necessary for a working
+interpreter, but they do implement several major features.  See the
+"Getting External Sources" section below for additional information
+about getting the source for building these libraries.  The sub-projects
+are:
+_bz2
+    Python wrapper for version 1.0.6 of the libbzip2 compression library
+    Homepage:
+        http://www.bzip.org/
+_lzma
+    Python wrapper for the liblzma compression library, using pre-built
+    binaries of XZ Utils version 5.0.5
+    Homepage:
+        http://tukaani.org/xz/
+_ssl
+    Python wrapper for version 1.0.2c of the OpenSSL secure sockets
+    library, which is built by ssl.vcxproj
+    Homepage:
+        http://www.openssl.org/
+
+    Building OpenSSL requires nasm.exe (the Netwide Assembler), version
+    2.10 or newer from
+        http://www.nasm.us/
+    to be somewhere on your PATH.  More recent versions of OpenSSL may
+    need a later version of NASM. If OpenSSL's self tests don't pass,
+    you should first try to update NASM and do a full rebuild of
+    OpenSSL.  If you use the PCbuild\get_externals.bat method
+    for getting sources, it also downloads a version of NASM which the
+    libeay/ssleay sub-projects use.
+
+    The libeay/ssleay sub-projects expect your OpenSSL sources to have
+    already been configured and be ready to build.  If you get your sources
+    from svn.python.org as suggested in the "Getting External Sources"
+    section below, the OpenSSL source will already be ready to go.  If
+    you want to build a different version, you will need to run
+
+       PCbuild\prepare_ssl.py path\to\openssl-source-dir
+
+    That script will prepare your OpenSSL sources in the same way that
+    those available on svn.python.org have been prepared.  Note that
+    Perl must be installed and available on your PATH to configure
+    OpenSSL.  ActivePerl is recommended and is available from
+        http://www.activestate.com/activeperl/
+
+    The libeay and ssleay sub-projects will build the modules of OpenSSL
+    required by _ssl and _hashlib and may need to be manually updated when
+    upgrading to a newer version of OpenSSL or when adding new
+    functionality to _ssl or _hashlib. They will not clean up their output
+    with the normal Clean target; CleanAll should be used instead.
+_sqlite3
+    Wraps SQLite 3.8.3.1, which is itself built by sqlite3.vcxproj
+    Homepage:
+        http://www.sqlite.org/
+_tkinter
+    Wraps version 8.6.1 of the Tk windowing system.
+    Homepage:
+        http://www.tcl.tk/
+
+    Tkinter's dependencies are built by the tcl.vcxproj and tk.vcxproj
+    projects.  The tix.vcxproj project also builds the Tix extended
+    widget set for use with Tkinter.
+
+    Those three projects install their respective components in a
+    directory alongside the source directories called "tcltk" on
+    Win32 and "tcltk64" on x64.  They also copy the Tcl and Tk DLLs
+    into the current output directory, which should ensure that Tkinter
+    is able to load Tcl/Tk without having to change your PATH.
+
+    The tcl, tk, and tix sub-projects do not clean their builds with
+    the normal Clean target; if you need to rebuild, you should use the
+    CleanAll target or manually delete their builds.
+
+
+Getting External Sources
+------------------------
+
+The last category of sub-projects listed above wrap external projects
+Python doesn't control, and as such a little more work is required in
+order to download the relevant source files for each project before they
+can be built.  However, a simple script is provided to make this as
+painless as possible, called "get_externals.bat" and located in this
+directory.  This script extracts all the external sub-projects from
+    http://svn.python.org/projects/external
+via Subversion (so you'll need svn.exe on your PATH) and places them
+in ..\externals (relative to this directory).
+
+It is also possible to download sources from each project's homepage,
+though you may have to change folder names or pass the names to MSBuild
+as the values of certain properties in order for the build solution to
+find them.  This is an advanced topic and not necessarily fully
+supported.
+
+
+Building for AMD64
+------------------
+
+The build process for AMD64 / x64 is very similar to standard builds,
+you just have to set x64 as platform. In addition, the HOST_PYTHON
+environment variable must point to a Python interpreter (at least 2.4),
+to support cross-compilation from Win32.
+
+
+Profile Guided Optimization
+---------------------------
+
+The solution has two configurations for PGO. The PGInstrument
+configuration must be built first. The PGInstrument binaries are linked
+against a profiling library and contain extra debug information. The
+PGUpdate configuration takes the profiling data and generates optimized
+binaries.
+
+The build_pgo.bat script automates the creation of optimized binaries.
+It creates the PGI files, runs the unit test suite or PyBench with the
+PGI python, and finally creates the optimized files.
+
+See
+    http://msdn.microsoft.com/en-us/library/e7k32f4k(VS.100).aspx
+for more on this topic.
+
+
+Static library
+--------------
+
+The solution has no configuration for static libraries. However it is
+easy to build a static library instead of a DLL. You simply have to set
+the "Configuration Type" to "Static Library (.lib)" and alter the
+preprocessor macro "Py_ENABLE_SHARED" to "Py_NO_ENABLE_SHARED". You may
+also have to change the "Runtime Library" from "Multi-threaded DLL
+(/MD)" to "Multi-threaded (/MT)".
+
+
+Visual Studio properties
+------------------------
+
+The PCbuild solution makes use of Visual Studio property files (*.props)
+to simplify each project. The properties can be viewed in the Property
+Manager (View -> Other Windows -> Property Manager) but should be
+carefully modified by hand.
+
+The property files used are:
+ * python (versions, directories and build names)
+ * pyproject (base settings for all projects)
+ * openssl (used by libeay and ssleay projects)
+ * tcltk (used by _tkinter, tcl, tk and tix projects)
+
+The pyproject property file defines all of the build settings for each
+project, with some projects overriding certain specific values. The GUI
+doesn't always reflect the correct settings and may confuse the user
+with false information, especially for settings that automatically adapt
+for diffirent configurations.
+
+
+Your Own Extension DLLs
+-----------------------
+
+If you want to create your own extension module DLL (.pyd), there's an
+example with easy-to-follow instructions in ..\PC\example\; read the
+file readme.txt there first.